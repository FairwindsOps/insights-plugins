module github.com/fairwindsops/insights-plugins/trivy

go 1.13

require (
<<<<<<< HEAD
	github.com/Azure/go-autorest v11.1.2+incompatible // indirect
	github.com/sirupsen/logrus v1.4.2
	k8s.io/api v0.17.2
=======
	github.com/sirupsen/logrus v1.2.0
	k8s.io/api v0.17.3
>>>>>>> 370f63ea
	k8s.io/apimachinery v0.17.3
	k8s.io/client-go v0.17.2
	sigs.k8s.io/controller-runtime v0.5.0
)<|MERGE_RESOLUTION|>--- conflicted
+++ resolved
@@ -3,14 +3,9 @@
 go 1.13
 
 require (
-<<<<<<< HEAD
 	github.com/Azure/go-autorest v11.1.2+incompatible // indirect
 	github.com/sirupsen/logrus v1.4.2
-	k8s.io/api v0.17.2
-=======
-	github.com/sirupsen/logrus v1.2.0
 	k8s.io/api v0.17.3
->>>>>>> 370f63ea
 	k8s.io/apimachinery v0.17.3
 	k8s.io/client-go v0.17.2
 	sigs.k8s.io/controller-runtime v0.5.0
