--- conflicted
+++ resolved
@@ -309,16 +309,10 @@
       - scan_for_vulnerabilities:
           requires:
             - build_and_push_plugins
-<<<<<<< HEAD
-=======
-          filters:
-            branches:
-              only: main
       - ci_plugin_e2e:
           requires:
             - build_and_push_plugins
             
->>>>>>> e952cc6f
   check_vulnerabilities:
     jobs:
       - scan_for_vulnerabilities
