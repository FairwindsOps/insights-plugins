version: 2.1

orbs:
  slack: circleci/slack@3.4.2
  rok8s-scripts: fairwinds/rok8s-scripts@11.1.1

commands:
  set_environment_variables:
    description: Sets environment variables for this job.
    steps:
    - run:
        name: Set Environment Variables
        command: |
          sudo apt-get update && sudo apt-get install apt-transport-https ca-certificates -y
          sudo update-ca-certificates
          echo 'export GO111MODULE=on' >> ${BASH_ENV}
          echo 'export CI_SHA1=$CIRCLE_SHA1' >> ${BASH_ENV}
          echo 'export CI_BRANCH=$(echo "${CIRCLE_BRANCH:0:26}" | sed 's/[^a-zA-Z0-9]/-/g' | sed 's/-\+$//')' >> ${BASH_ENV}
          echo 'export CI_BUILD_NUM=$CIRCLE_BUILD_NUM' >> ${BASH_ENV}
          echo 'export CI_TAG=$(echo "${CIRCLE_TAG:0:26}" | sed 's/[^a-zA-Z0-9]/-/g' | sed 's/-\+$//')' >> ${BASH_ENV}
          echo 'export AWS_DEFAULT_REGION=us-east-1' >> ${BASH_ENV}
          echo 'export GOPROXY=https://proxy.golang.org' >> ${BASH_ENV}
<<<<<<< HEAD
=======
          changed=()
          for dir in `find ./plugins -maxdepth 1 -type d`; do
            if [ $dir == "./plugins" ]; then
              continue
            fi
            if git diff --name-only --exit-code --no-renames origin/master "$dir/" > /dev/null 2>&1 ; then
              continue
            fi
            echo "detected change in $dir"
            changed+=(${dir#"./plugins/"})
          done
          echo "export CHANGED=(${changed[*]})" >> ${BASH_ENV}
>>>>>>> f6f9671b

  docker_build:
    description: Build docker Images
    steps:
    - checkout
    - setup_remote_docker
    - set_environment_variables
    - run:
        name: Build Plugin Docker Images
        command: |
          for plugin in "${CHANGED[@]}"; do
            docker-pull -f ./plugins/$plugin/build.config
            docker-build -f ./plugins/$plugin/build.config
          done

  docker_push_plugins:
    description: Push docker images that were built
    steps:
    - run:
        name: Push Plugin Docker Images
        command: |
          docker login quay.io -u="${fairwinds_quay_user}" -p="${fairwinds_quay_token}"
          for plugin in "${CHANGED[@]}"; do
            docker-push -f ./plugins/$plugin/build.config
          done

  insights_test:
    description: Fairwinds Insights CI integration
    steps:
    - run:
        name: Run Insights CI script
        command: curl https://insights.fairwinds.com/v0/insights-ci.sh | bash


  check_version_changed:
    description: Check that version.txt changed if folder changed
    steps:
    - run:
        name: Check version.txt
        command: |
          for plugin in "${CHANGED[@]}"; do
            if git diff --name-only --exit-code origin/master "./plugins/$plugin/version.txt" ; then
              echo "Please update ./plugins/$plugin/version.txt"
              exit 1
            else
              echo "Update to ./plugins/$plugin/version.txt found"
            fi
          done

executors:
  docker-build:
    docker:
      - image: quay.io/reactiveops/ci-images:v11-stretch

jobs:
  build_plugins:
    executor: docker-build
    steps:
      - docker_build
      - insights_test
      - slack/notify-on-failure:
          only_for_branches: master

  build_and_push_plugins:
    executor: docker-build
    steps:
      - docker_build
      - insights_test
      - docker_push_plugins
      - slack/notify-on-failure:
          only_for_branches: master

  test:
    working_directory: /go/src/github.com/fairwindsops/insights-plugins/
    docker:
      - image: circleci/golang:1.13
    steps:
      - checkout
      - set_environment_variables
      - run: go get -u golang.org/x/lint/golint
      - run: go list ./... | xargs golint -set_exit_status
      - run: cd plugins/opa ; go test ./... ; cd ../..
      - slack/notify-on-failure:
          only_for_branches: master

  check_version_changed:
    working_directory: /go/src/github.com/fairwindsops/insights-plugins/
    docker:
      - image: circleci/golang:1.12
    steps:
      - checkout
      - set_environment_variables
      - check_version_changed

workflows:
  version: 2
  release:
    jobs:
      - test
      - check_version_changed:
          filters:
            branches:
              ignore:
              - /dependabot\/.*/
      - build_plugins:
          filters:
            branches:
              only:
              - /pull\/[0-9]+/
              - /dependabot\/.*/
      - build_and_push_plugins:
          context: org-global
          requires:
            - check_version_changed
          filters:
            branches:
              ignore:
              - /pull\/[0-9]+/
              - /dependabot\/.*/
      - rok8s-scripts/kubernetes_e2e_tests:
          name: End-To-End Test on Kubernetes
          requires:
            - build_and_push_plugins
          pre_script: e2e/pre.sh
          script: e2e/ci.sh<|MERGE_RESOLUTION|>--- conflicted
+++ resolved
@@ -20,8 +20,6 @@
           echo 'export CI_TAG=$(echo "${CIRCLE_TAG:0:26}" | sed 's/[^a-zA-Z0-9]/-/g' | sed 's/-\+$//')' >> ${BASH_ENV}
           echo 'export AWS_DEFAULT_REGION=us-east-1' >> ${BASH_ENV}
           echo 'export GOPROXY=https://proxy.golang.org' >> ${BASH_ENV}
-<<<<<<< HEAD
-=======
           changed=()
           for dir in `find ./plugins -maxdepth 1 -type d`; do
             if [ $dir == "./plugins" ]; then
@@ -34,7 +32,6 @@
             changed+=(${dir#"./plugins/"})
           done
           echo "export CHANGED=(${changed[*]})" >> ${BASH_ENV}
->>>>>>> f6f9671b
 
   docker_build:
     description: Build docker Images
