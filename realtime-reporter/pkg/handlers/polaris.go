--- conflicted
+++ resolved
@@ -4,12 +4,9 @@
 	"bytes"
 	"encoding/json"
 	"fmt"
-<<<<<<< HEAD
 	"net/http"
 	"os"
-=======
 	"strings"
->>>>>>> ddbe45f4
 	"time"
 
 	"github.com/fairwindsops/insights-plugins/plugins/admission/pkg/models"
