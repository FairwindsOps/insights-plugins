options:
  organization: fairwinds-production
  baseBranch: main
# run ./scripts/scan-all.sh to regenerate
images:
  docker:
    - quay.io/fairwinds/polaris:9.0
    - quay.io/fairwinds/nova:v3.9
    - us-docker.pkg.dev/fairwinds-ops/oss/pluto:v5.19
    - us-docker.pkg.dev/fairwinds-ops/oss/goldilocks:v4.11
    - quay.io/fairwinds/insights-admission-controller:1.15.3
    - quay.io/fairwinds/aws-costs:1.4.1
    - quay.io/fairwinds/insights-ci:5.5.7
    - quay.io/fairwinds/cloud-costs:0.3.5
    - quay.io/fairwinds/falco-agent:0.3.8
    - quay.io/fairwinds/fw-kube-bench-aggregator:0.3.16
    - quay.io/fairwinds/fw-kube-bench:0.4.15
    - quay.io/fairwinds/kubectl:0.20.5
    - quay.io/fairwinds/fw-kubesec:1.4.8
    - quay.io/fairwinds/kyverno:0.2.1
    - quay.io/fairwinds/fw-opa:2.4.7
    - quay.io/fairwinds/postgres-partman:14.8.0
    - quay.io/fairwinds/prometheus-collector:1.4.8
<<<<<<< HEAD
    - quay.io/fairwinds/rbac-reporter:1.3.16
=======
    - quay.io/fairwinds/rbac-reporter:1.3.17
>>>>>>> cc450895
    - quay.io/fairwinds/right-sizer:0.5.6
    - quay.io/fairwinds/fw-trivy:0.29.1
    - quay.io/fairwinds/insights-uploader:0.5.5
    - quay.io/fairwinds/insights-utils:0.0.7
    - quay.io/fairwinds/workloads:2.6.8<|MERGE_RESOLUTION|>--- conflicted
+++ resolved
@@ -21,11 +21,7 @@
     - quay.io/fairwinds/fw-opa:2.4.7
     - quay.io/fairwinds/postgres-partman:14.8.0
     - quay.io/fairwinds/prometheus-collector:1.4.8
-<<<<<<< HEAD
-    - quay.io/fairwinds/rbac-reporter:1.3.16
-=======
     - quay.io/fairwinds/rbac-reporter:1.3.17
->>>>>>> cc450895
     - quay.io/fairwinds/right-sizer:0.5.6
     - quay.io/fairwinds/fw-trivy:0.29.1
     - quay.io/fairwinds/insights-uploader:0.5.5
