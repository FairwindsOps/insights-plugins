--- conflicted
+++ resolved
@@ -1,12 +1,10 @@
 # Changelog
+## 0.2.3
+* Refresh checks before retrieving them
+* Added some logging
 
 ## 0.2.2
-<<<<<<< HEAD
-* Refresh checks before retrieving them
-* Added some logging
-=======
 * Fixed bug for null parameters
->>>>>>> d7e20830
 
 ## 0.2.1
 * Added examples
