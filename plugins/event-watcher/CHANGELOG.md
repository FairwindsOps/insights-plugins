# Changelog

## 0.1.9
<<<<<<< HEAD
* Bumped go for fixing vulnerabilities
=======
* Handling validatingadmissionpolicy
>>>>>>> 01d00082

## 0.1.8
* Code refactoring

## 0.1.7
* Added missing parameters

## 0.1.6
* Added big cache

## 0.1.5
* Added support to validating policy violation

## 0.1.4
* Improving logic to identify policy violation

## 0.1.3
* Improving parsing cloud watch logs

## 0.1.2
* Fix violation ID

## 0.1.1
* Fix violation event message

## 0.1.0
* Initial release<|MERGE_RESOLUTION|>--- conflicted
+++ resolved
@@ -1,11 +1,10 @@
 # Changelog
 
+## 0.1.10
+* Bumped go for fixing vulnerabilities
+
 ## 0.1.9
-<<<<<<< HEAD
-* Bumped go for fixing vulnerabilities
-=======
 * Handling validatingadmissionpolicy
->>>>>>> 01d00082
 
 ## 0.1.8
 * Code refactoring
