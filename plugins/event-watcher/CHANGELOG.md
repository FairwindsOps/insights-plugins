--- conflicted
+++ resolved
@@ -1,11 +1,10 @@
 # Changelog
 
+## 0.1.22
+* Added support to more policies Audit
+
 ## 0.1.21
-<<<<<<< HEAD
-* Added support to more policies Audit
-=======
 * Bumped to go 1.25.5
->>>>>>> fff4c145
 
 ## 0.1.20
 * Support to ImageValidatingPolicy
