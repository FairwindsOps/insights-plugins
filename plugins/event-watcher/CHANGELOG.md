--- conflicted
+++ resolved
@@ -1,11 +1,10 @@
 # Changelog
 
+## 0.1.9
+* Bumped go for fixing vulnerabilities
+
 ## 0.1.8
-<<<<<<< HEAD
-* Bumped go for fixing vulnerabilities
-=======
 * Added successful admission
->>>>>>> eecee94e
 
 ## 0.1.7
 * Added missing parameters
