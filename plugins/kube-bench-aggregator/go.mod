module github.com/fairwindsops/insights-plugins/plugins/kube-bench-aggregator

go 1.22.0

<<<<<<< HEAD
toolchain go1.22.7

=======
>>>>>>> e1f78554
require github.com/aquasecurity/kube-bench v0.9.0

require (
	github.com/aws/aws-sdk-go-v2 v1.31.0 // indirect
	github.com/aws/aws-sdk-go-v2/service/securityhub v1.53.3 // indirect
	github.com/aws/smithy-go v1.21.0 // indirect
	github.com/fsnotify/fsnotify v1.7.0 // indirect
	github.com/golang/glog v1.2.0 // indirect
	github.com/hashicorp/hcl v1.0.0 // indirect
	github.com/magiconair/properties v1.8.7 // indirect
	github.com/mitchellh/mapstructure v1.5.0 // indirect
	github.com/onsi/ginkgo v1.16.5 // indirect
	github.com/onsi/gomega v1.30.0 // indirect
	github.com/pelletier/go-toml/v2 v2.1.1 // indirect
	github.com/rogpeppe/go-internal v1.12.0 // indirect
	github.com/sagikazarmark/locafero v0.4.0 // indirect
	github.com/sagikazarmark/slog-shim v0.1.0 // indirect
	github.com/sourcegraph/conc v0.3.0 // indirect
	github.com/spf13/afero v1.11.0 // indirect
	github.com/spf13/cast v1.6.0 // indirect
	github.com/spf13/pflag v1.0.5 // indirect
	github.com/spf13/viper v1.18.2 // indirect
	github.com/stretchr/testify v1.9.0 // indirect
	github.com/subosito/gotenv v1.6.0 // indirect
	go.uber.org/multierr v1.11.0 // indirect
	golang.org/x/exp v0.0.0-20240222234643-814bf88cf225 // indirect
	golang.org/x/net v0.24.0 // indirect
	golang.org/x/sys v0.19.0 // indirect
	golang.org/x/text v0.14.0 // indirect
	gopkg.in/check.v1 v1.0.0-20201130134442-10cb98267c6c // indirect
	gopkg.in/ini.v1 v1.67.0 // indirect
	gopkg.in/yaml.v2 v2.4.0 // indirect
	gopkg.in/yaml.v3 v3.0.1 // indirect
	k8s.io/client-go v0.29.3 // indirect
)<|MERGE_RESOLUTION|>--- conflicted
+++ resolved
@@ -2,11 +2,6 @@
 
 go 1.22.0
 
-<<<<<<< HEAD
-toolchain go1.22.7
-
-=======
->>>>>>> e1f78554
 require github.com/aquasecurity/kube-bench v0.9.0
 
 require (
