# Changelog

## 0.3.19
<<<<<<< HEAD
* Update kube-bench to 0.9.0
=======
* Bumped kube-bench version
>>>>>>> 58141113

## 0.3.18
* upgraded goreleaser to v2

## 0.3.17
* add support for go workspace

## 0.3.16
* Bump alpine to 3.20

## 0.3.15
* update dependencies

## 0.3.14
* update dependencies

## 0.3.13
* update dependencies

## 0.3.12
* Bump alpine to 3.19

## 0.3.11
* update dependencies

## 0.3.10
* Update to go 1.21

## 0.3.9
* update dependencies

## 0.3.8
* update alpine and x/net

## 0.3.7
* update dependencies

## 0.3.6
* update alpine and go modules

## 0.3.5
* update go modules

## 0.3.4
* update x/net and alpine

## 0.3.3
* Update kube-bench to 0.6.10

## 0.3.2
* Update x/text to remove CVE

## 0.3.1
* Update to go 1.19

## 0.3.0
* Build docker images for linux/arm64, and update to Go 1.19.1

## 0.2.20
* Update dependencies

## 0.2.19
* update packages

## 0.2.18
* update to go 1.18 and update packages

## 0.2.17
* Update alpine to remove CVE

## 0.2.16
* Bump alpine to 3.16

## 0.2.15
* update versions

## 0.2.14
* update versions

## 0.2.13
* Update kube-bench to 0.6.7
## 0.2.12
* Update vulnerable packages

## 0.2.11
* Update alpine to remove CVE

## 0.2.10
* Fix go.mod `module`, and `import`s, to use plugins sub-directory.

## 0.2.9
* Update dependencies
## 0.2.8
* Bump alpine to 3.15

## 0.2.7
* Bump go modules

## 0.2.6
* rebuild to fix CVEs in alpine:3.14

## 0.2.5
* Bump dependencies and rebuild

## 0.2.4
* rebuild to fix CVEs in alpine:3.14

## 0.2.3
* rebuilt to fix CVEs in alpine 3.14

## 0.2.2
* update Go modules

## 0.2.1
* Update Go and modules

## 0.2.0
* update go dependencies

## 0.1.3
* Bump kube-bench to 0.6.3

## 0.1.2
* Bump Alpine to 3.14
## 0.1.1
* Update alpine image

## 0.1.0
* Initial release<|MERGE_RESOLUTION|>--- conflicted
+++ resolved
@@ -1,11 +1,7 @@
 # Changelog
 
 ## 0.3.19
-<<<<<<< HEAD
-* Update kube-bench to 0.9.0
-=======
 * Bumped kube-bench version
->>>>>>> 58141113
 
 ## 0.3.18
 * upgraded goreleaser to v2
