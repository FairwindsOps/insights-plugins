--- conflicted
+++ resolved
@@ -1,11 +1,8 @@
 # Changelog
 
-<<<<<<< HEAD
-=======
 ## 0.3.29
 * Fixing vulnerabilities
 
->>>>>>> 44e985be
 ## 0.3.28
 * Update libraries
 
