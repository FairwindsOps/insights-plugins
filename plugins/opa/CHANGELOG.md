# Changelog

<<<<<<< HEAD
## 0.4.0

## 1.0.1
* Errors from the `kubernetes` function now cause rego to fail, and log warnings.
* Add a `insightsinfo` function that makes Insights information available in policies.

=======
>>>>>>> 79c068c7
## 1.0.0
* Remove Opa CRD

## 0.3.14
* Update policy examples to have consistent indentation

## 0.3.13
* Add additional policy examples related to CVE-2021-43816

## 0.3.12
* Update Go modules

## 0.3.11
* Add some logging

## 0.3.10
* Add additional example policies for roll-out strategies

## 0.3.9
* Bump alpine to 3.15

## 0.3.8
* Bump go modules

## 0.3.7
* rebuild to fix CVEs in alpine:3.14

## 0.3.6
* Update `label-required` policy example

## 0.3.5
* Bump dependencies and rebuild

## 0.3.4
* rebuild to fix CVEs in alpine:3.14

## 0.3.3
* rebuilt to fix CVEs in alpine 3.14

## 0.3.2
* update Go modules

## 0.3.1
* Update Go and modules

## 0.3.0
* update go dependencies

## 0.2.23
* Bump Alpine to 3.14

## 0.2.22

* Add `cert-manager` policy example

## 0.2.21

* Ignore custom checks created by another Insights Agent.

## 0.2.20

* Add `external-probes` policy

## 0.2.19

* Update alpine image

## 0.2.18

* add some more examples

## 0.2.17

* Reformat policies into .rego files

## 0.2.16

* Check for already exists error

## 0.2.15

* Fixed typo on remediation

## 0.2.14

* Added additional example policies for vulnerabilities.
* Fixed typo on remediation

## 0.2.13

* Added additional example policies

## 0.2.12

* Fix a bug when using files as source for Kube client

## 0.2.11
* Code refactor

## 0.2.10
* Added tests for examples

## 0.2.8
* Refactoring code

## 0.2.6
* Update examples

## 0.2.3
* Refresh checks before retrieving them
* Added some logging

## 0.2.2
* Fixed bug for null parameters

## 0.2.1
* Added examples

## 0.2.0
* Dynamically load policies

## 0.1.0
* Initial release<|MERGE_RESOLUTION|>--- conflicted
+++ resolved
@@ -1,14 +1,12 @@
 # Changelog
 
-<<<<<<< HEAD
-## 0.4.0
+## 1.0.3
+* Process v2 CustomChecks, which use a list of Kubernetes APIGroup/Kind passed to the OPA plugin, instead of Insights Instance yaml accompanying the rego policy.
 
-## 1.0.1
+## 1.0.2
 * Errors from the `kubernetes` function now cause rego to fail, and log warnings.
 * Add a `insightsinfo` function that makes Insights information available in policies.
 
-=======
->>>>>>> 79c068c7
 ## 1.0.0
 * Remove Opa CRD
 
