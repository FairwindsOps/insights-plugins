--- conflicted
+++ resolved
@@ -1,15 +1,12 @@
 # Changelog
 
-<<<<<<< HEAD
 ## 1.0.2
 * Errors from the `kubernetes` function now cause rego to fail, and log warnings.
 * Errors processing OPA policies are no longer logged multiple times, and are bundled and returned at the end of the plugin run.
 * Add a `insightsinfo` function that makes Insights information available in policies.
 
-=======
 ## 1.0.1
 * Update dependencies
->>>>>>> 80d7ea52
 ## 1.0.0
 * Remove Opa CRD
 
