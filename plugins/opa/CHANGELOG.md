--- conflicted
+++ resolved
@@ -1,12 +1,9 @@
 # Changelog
 
-<<<<<<< HEAD
-## 0.3.15
+## 1.0.1
 * Update dependencies
-=======
 ## 1.0.0
 * Remove Opa CRD
->>>>>>> 79c068c7
 
 ## 0.3.14
 * Update policy examples to have consistent indentation
