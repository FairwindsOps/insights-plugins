# Changelog

## 0.2.21
<<<<<<< HEAD
* Add `cert-manager` policy example
=======

* Ignore custom checks created by another Insights Agent.

>>>>>>> 89fc4b9c
## 0.2.20

* Add `external-probes` policy

## 0.2.19

* Update alpine image

## 0.2.18

* add some more examples

## 0.2.17

* Reformat policies into .rego files

## 0.2.16

* Check for already exists error

## 0.2.15

* Fixed typo on remediation

## 0.2.14

* Added additional example policies for vulnerabilities.
* Fixed typo on remediation

## 0.2.13

* Added additional example policies

## 0.2.12

* Fix a bug when using files as source for Kube client

## 0.2.11
* Code refactor

## 0.2.10
* Added tests for examples

## 0.2.8
* Refactoring code

## 0.2.6
* Update examples

## 0.2.3
* Refresh checks before retrieving them
* Added some logging

## 0.2.2
* Fixed bug for null parameters

## 0.2.1
* Added examples

## 0.2.0
* Dynamically load policies

## 0.1.0
* Initial release<|MERGE_RESOLUTION|>--- conflicted
+++ resolved
@@ -1,13 +1,9 @@
 # Changelog
 
 ## 0.2.21
-<<<<<<< HEAD
-* Add `cert-manager` policy example
-=======
 
 * Ignore custom checks created by another Insights Agent.
 
->>>>>>> 89fc4b9c
 ## 0.2.20
 
 * Add `external-probes` policy
