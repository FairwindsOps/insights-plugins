# Changelog

<<<<<<< HEAD
## 2.5.0
* Add support for OPA Custom libs
=======
## 2.4.8
* add support for go workspace
>>>>>>> 4b66b37a

## 2.4.7
* Bump alpine to 3.20

## 2.4.6
* update dependencies

## 2.4.5
* update dependencies

## 2.4.4
* update dependencies

## 2.4.3
* update dependencies

## 2.4.2
* Adding an OPA policy to detect GKE clusterrolebinding/rolebindings with disallowed default principals

## 2.4.1
* Bump alpine to 3.19

## 2.4.0
* add checks for nginx cves 4886, 5054, and 5043

## 2.3.2
* update dependencies

## 2.3.1
* Update to go 1.21


## 2.3.0
* migrate opa plugin from go-funk to lo

## 2.2.8
* update dependencies

## 2.2.7
* update alpine and x/net

## 2.2.6
* update dependencies

## 2.2.5
* update alpine and go modules
## 2.2.4
* Add an ingress host conlict example in v2

## 2.2.3
* update go modules

## 2.2.2
* update x/net and alpine

## 2.2.1
* Add docker-socket check opa policy template.

## 2.2.0
* Add support for `insightsinfo("admissionRequest")` that exposes the admission request

## 2.1.2
* Update x/text to remove CVE

## 2.1.1
* Update to go 1.19

## 2.1.0
* Build docker images for linux/arm64, and update to Go 1.19.1

## 2.0.18
* upgrade plugins on build

## 2.0.17
* Update dependencies

## 2.0.16
* support HPA v2beta1 for local files

## 2.0.15
* update to go 1.18 and update packages

## 2.0.14
* Update alpine to remove CVE

## 2.0.13
* Validate modified OPA policies in CI.

## 2.0.12
* update versions

## 2.0.11
* Bump alpine to 3.16

## 2.0.10
* update versions

## 2.0.9
* Update vulnerable packages

## 2.0.8
* Update vulnerable packages

## 2.0.7
* Update alpine to remove CVE

## 2.0.6
* Add a `version` package to reflect the plugin version in reports.

## 2.0.4
* Add V2 varients of example CustomCheck policies.

## 2.0.3
* Fix checks always logging an error indicating "0 errors occurred."

## 2.0.2
* Adding an OPA policy to catch DNS hostnames longer than 63 characters.

## 2.0.1
* Fix go.mod `module`, and `import`s, to use plugins sub-directory.

## 2.0.0

* Processing of checks is no longer interrupted by a failure to list objects for one of the checks Kube targets. The remaining targets will be checked, and errors reflected in the plugin log.
  * Only 3 errors are logged per check, to avoid overwhelming logs. Enable OPA plugin debug logging to log errors involving all objects.
* Process v2 CustomChecks, which use a list of Kubernetes APIGroup/Kind passed to the OPA plugin, instead of Insights Instance yaml accompanying the rego policy.
* Add command-line options to specify Kubernetes resource targets for V2 custom checks, and to enable debug logging.
* Use the CustomCheck name as the `EventType`, instead of the Check Instance name.

## 1.0.2
* Errors from the `kubernetes` function now cause rego to fail, and log warnings.
* Errors processing OPA policies are no longer logged multiple times, and are bundled and returned at the end of the plugin run.
* Add a `insightsinfo` function that makes Insights information available in policies.

## 1.0.1
* Update dependencies
## 1.0.0
* Remove Opa CRD

## 0.3.14
* Update policy examples to have consistent indentation

## 0.3.13
* Add additional policy examples related to CVE-2021-43816

## 0.3.12
* Update Go modules

## 0.3.11
* Add some logging

## 0.3.10
* Add additional example policies for roll-out strategies

## 0.3.9
* Bump alpine to 3.15

## 0.3.8
* Bump go modules

## 0.3.7
* rebuild to fix CVEs in alpine:3.14

## 0.3.6
* Update `label-required` policy example

## 0.3.5
* Bump dependencies and rebuild

## 0.3.4
* rebuild to fix CVEs in alpine:3.14

## 0.3.3
* rebuilt to fix CVEs in alpine 3.14

## 0.3.2
* update Go modules

## 0.3.1
* Update Go and modules

## 0.3.0
* update go dependencies

## 0.2.23
* Bump Alpine to 3.14

## 0.2.22

* Add `cert-manager` policy example

## 0.2.21

* Ignore custom checks created by another Insights Agent.

## 0.2.20

* Add `external-probes` policy

## 0.2.19

* Update alpine image

## 0.2.18

* add some more examples

## 0.2.17

* Reformat policies into .rego files

## 0.2.16

* Check for already exists error

## 0.2.15

* Fixed typo on remediation

## 0.2.14

* Added additional example policies for vulnerabilities.
* Fixed typo on remediation

## 0.2.13

* Added additional example policies

## 0.2.12

* Fix a bug when using files as source for Kube client

## 0.2.11
* Code refactor

## 0.2.10
* Added tests for examples

## 0.2.8
* Refactoring code

## 0.2.6
* Update examples

## 0.2.3
* Refresh checks before retrieving them
* Added some logging

## 0.2.2
* Fixed bug for null parameters

## 0.2.1
* Added examples

## 0.2.0
* Dynamically load policies

## 0.1.0
* Initial release<|MERGE_RESOLUTION|>--- conflicted
+++ resolved
@@ -1,12 +1,10 @@
 # Changelog
 
-<<<<<<< HEAD
 ## 2.5.0
 * Add support for OPA Custom libs
-=======
+
 ## 2.4.8
 * add support for go workspace
->>>>>>> 4b66b37a
 
 ## 2.4.7
 * Bump alpine to 3.20
