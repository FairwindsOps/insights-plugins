--- conflicted
+++ resolved
@@ -62,7 +62,6 @@
 	actionItems := make([]ActionItem, 0)
 	var lastError error = nil
 
-<<<<<<< HEAD
 	for _, check := range checks {
 		fmt.Printf("Check %s is version %.1f\n", check.Name, check.Version)
 		switch check.Version {
@@ -70,7 +69,7 @@
 			for _, checkInstance := range checkInstances {
 				if check.Name == checkInstance.CheckName {
 					fmt.Printf("PRocessing instance %s to go with check %s\n", checkInstance.CheckName, check.Name)
-					newItems, err := processCheck(ctx, check.GetCustomCheck(), checkInstance.GetCustomCheckInstance())
+					newItems, err := processCheck(ctx, check, checkInstance.GetCustomCheckInstance())
 					if err != nil {
 						lastError = fmt.Errorf("error while processing check instance %s/%s: %v", checkInstance.GetCustomCheckInstance().Namespace, checkInstance.GetCustomCheckInstance().Name, err)
 						logrus.Warn(lastError.Error())
@@ -78,17 +77,7 @@
 					}
 					actionItems = append(actionItems, newItems...)
 					break // Go back to outer checks loop
-=======
-	for _, checkInstance := range checkInstances {
-
-		for _, check := range checks {
-			if check.Name == checkInstance.CheckName {
-				newItems, err := processCheck(ctx, check, checkInstance.GetCustomCheckInstance())
-				if err != nil {
-					lastError = fmt.Errorf("error while processing check instance %s/%s: %v", checkInstance.GetCustomCheckInstance().Namespace, checkInstance.GetCustomCheckInstance().Name, err)
-					logrus.Warn(lastError.Error())
-					continue
->>>>>>> eef1f019
+					// marker
 				}
 			}
 		case 2.0:
@@ -123,7 +112,6 @@
 	return actionItems, nil
 }
 
-<<<<<<< HEAD
 func processCheckV2(ctx context.Context, check CustomCheck) ([]ActionItem, error) {
 	actionItems := make([]ActionItem, 0)
 
@@ -141,10 +129,7 @@
 	return actionItems, nil
 }
 
-func processCheckTarget(ctx context.Context, check CustomCheck, checkInstance CustomCheckInstance, gk schema.GroupKind) ([]ActionItem, error) {
-=======
 func processCheckTarget(ctx context.Context, check OPACustomCheck, checkInstance CustomCheckInstance, gk schema.GroupKind) ([]ActionItem, error) {
->>>>>>> eef1f019
 	client := kube.GetKubeClient()
 	actionItems := make([]ActionItem, 0)
 	mapping, err := client.RestMapper.RESTMapping(gk)
@@ -188,13 +173,8 @@
 	return actionItems, nil
 }
 
-<<<<<<< HEAD
-func ProcessCheckForItem(ctx context.Context, check CustomCheck, instance CustomCheckInstance, obj map[string]interface{}, resourceName, resourceKind, resourceNamespace string, insightsInfo *rego.InsightsInfo) ([]ActionItem, error) {
-	results, err := runRegoForItem(ctx, check.Spec.Rego, instance.Spec.Parameters, obj, insightsInfo)
-=======
-func ProcessCheckForItem(ctx context.Context, check OPACustomCheck, instance CustomCheckInstance, obj map[string]interface{}, resourceName, resourceKind, resourceNamespace string) ([]ActionItem, error) {
-	results, err := runRegoForItem(ctx, check.Rego, instance.Spec.Parameters, obj)
->>>>>>> eef1f019
+func ProcessCheckForItem(ctx context.Context, check OPACustomCheck, instance CustomCheckInstance, obj map[string]interface{}, resourceName, resourceKind, resourceNamespace string, insightsInfo *rego.InsightsInfo) ([]ActionItem, error) {
+	results, err := runRegoForItem(ctx, check.Rego, instance.Spec.Parameters, obj, insightsInfo)
 	if err != nil {
 		logrus.Errorf("Error while running rego for item %s/%s/%s: %v", resourceKind, resourceNamespace, resourceName, err)
 		return nil, err
