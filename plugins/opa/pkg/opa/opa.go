package opa

import (
	"context"
	"encoding/json"
	"errors"
	"fmt"
	"io/ioutil"
	"net/http"
	"os"

	"github.com/sirupsen/logrus"
	metav1 "k8s.io/apimachinery/pkg/apis/meta/v1"
	"k8s.io/apimachinery/pkg/runtime/schema"

	"github.com/fairwindsops/insights-plugins/opa/pkg/kube"
	"github.com/fairwindsops/insights-plugins/opa/pkg/rego"
	"github.com/hashicorp/go-multierror"
)

var (
	defaultSeverity    = 0.5
	defaultTitle       = "Unknown title"
	defaultDescription = ""
	defaultRemediation = ""
	defaultCategory    = "Security"
	CLIKubeTargets     []KubeTarget
)

var instanceGvr = schema.GroupVersionResource{Group: "insights.fairwinds.com", Version: "v1beta1", Resource: "customcheckinstances"}
var checkGvr = schema.GroupVersionResource{Group: "insights.fairwinds.com", Version: "v1beta1", Resource: "customchecks"}

func Run(ctx context.Context) ([]ActionItem, error) {
	// Temporary until CLI processing happens.
	CLIKubeTargets = make([]KubeTarget, 1)
	CLIKubeTargets[0].APIGroups = make([]string, 1)
	CLIKubeTargets[0].Kinds = make([]string, 1)
	CLIKubeTargets[0].APIGroups[0] = "apps"
	CLIKubeTargets[0].Kinds[0] = "Deployment"
	fmt.Printf("CLI Kube Targets is: %#v\n", CLIKubeTargets)

	thisNamespace := "insights-agent"
	namespaceBytes, err := ioutil.ReadFile("/var/run/secrets/kubernetes.io/serviceaccount/namespace")
	if err == nil { //Ignore errors because that means this isn't running in a container
		thisNamespace = string(namespaceBytes)
	}

	jsonResponse, err := getInsightsChecks()
	if err != nil {
		return nil, err
	}

	logrus.Infof("Found %d checks and %d instances", len(jsonResponse.Checks), len(jsonResponse.Instances))

	ais, err := processAllChecks(ctx, jsonResponse.Instances, jsonResponse.Checks, thisNamespace)
	if err != nil {
		return nil, err
	}
	return ais, nil
}

func processAllChecks(ctx context.Context, checkInstances []CheckSetting, checks []OPACustomCheck, thisNamespace string) ([]ActionItem, error) {
	actionItems := make([]ActionItem, 0)
	var lastError error = nil
	var allErrs error = nil

<<<<<<< HEAD
	for _, check := range checks {
		fmt.Printf("Check %s is version %.1f\n", check.Name, check.Version)
		switch check.Version {
		case 1.0:
			for _, checkInstance := range checkInstances {
				if check.Name == checkInstance.CheckName {
					fmt.Printf("PRocessing instance %s to go with check %s\n", checkInstance.CheckName, check.Name)
					newItems, err := processCheck(ctx, check, checkInstance.GetCustomCheckInstance())
					if err != nil {
						lastError = fmt.Errorf("error while processing check instance %s/%s: %v", checkInstance.GetCustomCheckInstance().Namespace, checkInstance.GetCustomCheckInstance().Name, err)
						logrus.Warn(lastError.Error())
						break // Go back to outer checks loop
					}
					actionItems = append(actionItems, newItems...)
					break // Go back to outer checks loop
=======
	for _, checkInstance := range checkInstances {

		for _, check := range checks {
			if check.Name == checkInstance.CheckName {
				newItems, err := processCheck(ctx, check, checkInstance.GetCustomCheckInstance())
				if err != nil {
					lastError = fmt.Errorf("error while processing check instance %s/%s: %v", checkInstance.GetCustomCheckInstance().Namespace, checkInstance.GetCustomCheckInstance().Name, err)
					allErrs = multierror.Append(allErrs, lastError)
					continue
>>>>>>> 4c7a0da0
				}
			}
		case 2.0:
			fmt.Println("processing 2.0 check. . .")
			newItems, err := processCheckV2(ctx, check)
			if err != nil {
				lastError = fmt.Errorf("error while processing check %s: %v", check.Name, err)
				logrus.Warn(lastError.Error())
				continue
			}
			actionItems = append(actionItems, newItems...)
		default:
			logrus.Warnf("CustomCheck %s is an unexpected version %.1f and will not be run", check.Name, check.Version)
		}
	}
<<<<<<< HEAD
	return actionItems, nil
=======
	return actionItems, allErrs
>>>>>>> 4c7a0da0
}

func processCheck(ctx context.Context, check OPACustomCheck, checkInstance CustomCheckInstance) ([]ActionItem, error) {
	actionItems := make([]ActionItem, 0)

	for _, gk := range getGroupKinds(checkInstance.Spec.Targets) {
		newAI, err := processCheckTarget(ctx, check, checkInstance, gk)
		if err != nil {
			return nil, fmt.Errorf("Error while processing check %s: %v", checkInstance.Spec.CustomCheckName, err)
		}

		actionItems = append(actionItems, newAI...)
	}

	return actionItems, nil
}

func processCheckV2(ctx context.Context, check OPACustomCheck) ([]ActionItem, error) {
	actionItems := make([]ActionItem, 0)

	for _, gk := range getGroupKinds(CLIKubeTargets) {
		fmt.Printf("About to process target for GK %s of V2 check\n", gk)
		newAI, err := processCheckTargetV2(ctx, check, gk)
		if err != nil {
			logrus.Errorf("Error while processing V2 check that I do not know how to name: %v", check.Name, err)
			return nil, err
		}

		actionItems = append(actionItems, newAI...)
	}

	return actionItems, nil
}

func processCheckTarget(ctx context.Context, check OPACustomCheck, checkInstance CustomCheckInstance, gk schema.GroupKind) ([]ActionItem, error) {
	client := kube.GetKubeClient()
	actionItems := make([]ActionItem, 0)
	mapping, err := client.RestMapper.RESTMapping(gk)
	if err != nil {
		return actionItems, err
	}
	gvr := mapping.Resource
	list, err := client.DynamicInterface.Resource(gvr).Namespace("").List(ctx, metav1.ListOptions{})
	if err != nil {
		return nil, err
	}
	for _, obj := range list.Items {
		newItems, err := ProcessCheckForItem(ctx, check, checkInstance, obj.Object, obj.GetName(), obj.GetKind(), obj.GetNamespace(), &rego.InsightsInfo{InsightsContext: "Agent", Cluster: os.Getenv("FAIRWINDS_CLUSTER")})
<<<<<<< HEAD
		if err != nil {
			return nil, err
		}
		actionItems = append(actionItems, newItems...)
	}
	return actionItems, nil
}

func processCheckTargetV2(ctx context.Context, check OPACustomCheck, gk schema.GroupKind) ([]ActionItem, error) {
	client := kube.GetKubeClient()
	actionItems := make([]ActionItem, 0)
	mapping, err := client.RestMapper.RESTMapping(gk)
	if err != nil {
		return actionItems, err
	}
	gvr := mapping.Resource
	list, err := client.DynamicInterface.Resource(gvr).Namespace("").List(ctx, metav1.ListOptions{})
	if err != nil {
		return nil, err
	}
	for _, obj := range list.Items {
		newItems, err := ProcessCheckForItemV2(ctx, check, obj.Object, obj.GetName(), obj.GetKind(), obj.GetNamespace(), &rego.InsightsInfo{InsightsContext: "Agent", Cluster: os.Getenv("FAIRWINDS_CLUSTER")})
=======
>>>>>>> 4c7a0da0
		if err != nil {
			return nil, err
		}
		actionItems = append(actionItems, newItems...)
	}
	return actionItems, nil
}

func ProcessCheckForItem(ctx context.Context, check OPACustomCheck, instance CustomCheckInstance, obj map[string]interface{}, resourceName, resourceKind, resourceNamespace string, insightsInfo *rego.InsightsInfo) ([]ActionItem, error) {
	results, err := runRegoForItem(ctx, check.Rego, instance.Spec.Parameters, obj, insightsInfo)
	if err != nil {
		return nil, err
	}
	aiDetails := OutputFormat{}
	aiDetails.SetDefaults(check.GetOutputFormat(), instance.Spec.Output)
	newItems, err := processResults(resourceName, resourceKind, resourceNamespace, results, instance.Name, aiDetails)
	return newItems, err
}

<<<<<<< HEAD
func ProcessCheckForItemV2(ctx context.Context, check OPACustomCheck, obj map[string]interface{}, resourceName, resourceKind, resourceNamespace string, insightsInfo *rego.InsightsInfo) ([]ActionItem, error) {
	results, err := runRegoForItemV2(ctx, check.Rego, obj, insightsInfo)
	if err != nil {
		logrus.Errorf("Error while running rego for item %s/%s/%s: %v", resourceKind, resourceNamespace, resourceName, err)
		return nil, err
	}
	aiDetails := OutputFormat{}
	aiDetails.SetDefaults(check.GetOutputFormat())
	newItems, err := processResults(resourceName, resourceKind, resourceNamespace, results, "todo get real check name", aiDetails)
	return newItems, err
}

func runRegoForItem(ctx context.Context, body string, params map[string]interface{}, obj map[string]interface{}, insightsInfo *rego.InsightsInfo) ([]interface{}, error) {
	client := kube.GetKubeClient()
	return rego.RunRegoForItem(ctx, body, params, obj, *client, insightsInfo)
}

func runRegoForItemV2(ctx context.Context, body string, obj map[string]interface{}, insightsInfo *rego.InsightsInfo) ([]interface{}, error) {
	client := kube.GetKubeClient()
	return rego.RunRegoForItemV2(ctx, body, obj, *client, insightsInfo)
=======
func runRegoForItem(ctx context.Context, body string, params map[string]interface{}, obj map[string]interface{}, insightsInfo *rego.InsightsInfo) ([]interface{}, error) {
	client := kube.GetKubeClient()
	return rego.RunRegoForItem(ctx, body, params, obj, *client, insightsInfo)
>>>>>>> 4c7a0da0
}

func getInsightsChecks() (clusterCheckModel, error) {
	var jsonResponse clusterCheckModel

	url := os.Getenv("FAIRWINDS_INSIGHTS_HOST") + "/v0/organizations/" + os.Getenv("FAIRWINDS_ORG") + "/clusters/" + os.Getenv("FAIRWINDS_CLUSTER") +
		"/data/opa/customChecks"
	req, err := http.NewRequest(http.MethodGet, url, nil)
	if err != nil {
		return jsonResponse, err
	}
	req.Header.Set("Authorization", "Bearer "+os.Getenv("FAIRWINDS_TOKEN"))
	client := &http.Client{}
	resp, err := client.Do(req)
	if err != nil {
		return jsonResponse, err
	}
	defer resp.Body.Close()
	if resp.StatusCode != 200 {
		return jsonResponse, fmt.Errorf("failed to retrieve updated checks with a status code of : %d", resp.StatusCode)
	}
	responseBody, err := ioutil.ReadAll(resp.Body)
	if err != nil {
		return jsonResponse, err
	}
	err = json.Unmarshal(responseBody, &jsonResponse)
	if err != nil {
		return jsonResponse, err
	}
	return jsonResponse, nil
}

func maybeGetStringField(m map[string]interface{}, key string) (*string, error) {
	if m[key] == nil {
		return nil, nil
	}
	str, ok := m[key].(string)
	if !ok {
		return nil, errors.New(key + " was not a string")
	}
	return &str, nil
}

func maybeGetFloatField(m map[string]interface{}, key string) (*float64, error) {
	if m[key] == nil {
		return nil, nil
	}
	n, ok := m[key].(json.Number)
	if !ok {
		return nil, errors.New(key + " was not a float")
	}
	f, err := n.Float64()
	if err != nil {
		return nil, err
	}
	return &f, nil
}

func getDetailsFromMap(m map[string]interface{}) (OutputFormat, error) {
	output := OutputFormat{}
	var err error
	output.Description, err = maybeGetStringField(m, "description")
	if err != nil {
		return output, err
	}
	output.Title, err = maybeGetStringField(m, "title")
	if err != nil {
		return output, err
	}
	output.Category, err = maybeGetStringField(m, "category")
	if err != nil {
		return output, err
	}
	output.Remediation, err = maybeGetStringField(m, "remediation")
	if err != nil {
		return output, err
	}
	output.Severity, err = maybeGetFloatField(m, "severity")
	if err != nil {
		return output, err
	}
	return output, nil
}

func processResults(resourceName, resourceKind, resourceNamespace string, results []interface{}, name string, details OutputFormat) ([]ActionItem, error) {
	actionItems := make([]ActionItem, 0)
	for _, output := range results {
		strMethod, ok := output.(string)
		outputDetails := OutputFormat{}
		if ok {
			outputDetails.Description = &strMethod
		} else {
			mapMethod, ok := output.(map[string]interface{})
			if ok {
				var err error
				outputDetails, err = getDetailsFromMap(mapMethod)
				if err != nil {
					return nil, err
				}
			} else {
				return nil, fmt.Errorf("could not decipher output format of %+v %T", output, output)
			}
		}
		outputDetails.SetDefaults(details, OutputFormat{
			Severity:    &defaultSeverity,
			Title:       &defaultTitle,
			Remediation: &defaultRemediation,
			Category:    &defaultCategory,
			Description: &defaultDescription,
		})

		actionItems = append(actionItems, ActionItem{
			EventType:         name,
			ResourceNamespace: resourceNamespace,
			ResourceKind:      resourceKind,
			ResourceName:      resourceName,
			Title:             *outputDetails.Title,
			Description:       *outputDetails.Description,
			Remediation:       *outputDetails.Remediation,
			Severity:          *outputDetails.Severity,
			Category:          *outputDetails.Category,
		})
	}

	return actionItems, nil
}

func getGroupKinds(targets []KubeTarget) []schema.GroupKind {
	kinds := make([]schema.GroupKind, 0)
	for _, target := range targets {
		for _, apiGroup := range target.APIGroups {
			for _, kind := range target.Kinds {
				kinds = append(kinds, schema.GroupKind{Group: apiGroup, Kind: kind})
			}
		}
	}
	return kinds
}<|MERGE_RESOLUTION|>--- conflicted
+++ resolved
@@ -64,7 +64,6 @@
 	var lastError error = nil
 	var allErrs error = nil
 
-<<<<<<< HEAD
 	for _, check := range checks {
 		fmt.Printf("Check %s is version %.1f\n", check.Name, check.Version)
 		switch check.Version {
@@ -75,22 +74,11 @@
 					newItems, err := processCheck(ctx, check, checkInstance.GetCustomCheckInstance())
 					if err != nil {
 						lastError = fmt.Errorf("error while processing check instance %s/%s: %v", checkInstance.GetCustomCheckInstance().Namespace, checkInstance.GetCustomCheckInstance().Name, err)
-						logrus.Warn(lastError.Error())
+						allErrs = multierror.Append(allErrs, lastError)
 						break // Go back to outer checks loop
 					}
 					actionItems = append(actionItems, newItems...)
 					break // Go back to outer checks loop
-=======
-	for _, checkInstance := range checkInstances {
-
-		for _, check := range checks {
-			if check.Name == checkInstance.CheckName {
-				newItems, err := processCheck(ctx, check, checkInstance.GetCustomCheckInstance())
-				if err != nil {
-					lastError = fmt.Errorf("error while processing check instance %s/%s: %v", checkInstance.GetCustomCheckInstance().Namespace, checkInstance.GetCustomCheckInstance().Name, err)
-					allErrs = multierror.Append(allErrs, lastError)
-					continue
->>>>>>> 4c7a0da0
 				}
 			}
 		case 2.0:
@@ -106,11 +94,7 @@
 			logrus.Warnf("CustomCheck %s is an unexpected version %.1f and will not be run", check.Name, check.Version)
 		}
 	}
-<<<<<<< HEAD
-	return actionItems, nil
-=======
 	return actionItems, allErrs
->>>>>>> 4c7a0da0
 }
 
 func processCheck(ctx context.Context, check OPACustomCheck, checkInstance CustomCheckInstance) ([]ActionItem, error) {
@@ -159,7 +143,6 @@
 	}
 	for _, obj := range list.Items {
 		newItems, err := ProcessCheckForItem(ctx, check, checkInstance, obj.Object, obj.GetName(), obj.GetKind(), obj.GetNamespace(), &rego.InsightsInfo{InsightsContext: "Agent", Cluster: os.Getenv("FAIRWINDS_CLUSTER")})
-<<<<<<< HEAD
 		if err != nil {
 			return nil, err
 		}
@@ -182,8 +165,6 @@
 	}
 	for _, obj := range list.Items {
 		newItems, err := ProcessCheckForItemV2(ctx, check, obj.Object, obj.GetName(), obj.GetKind(), obj.GetNamespace(), &rego.InsightsInfo{InsightsContext: "Agent", Cluster: os.Getenv("FAIRWINDS_CLUSTER")})
-=======
->>>>>>> 4c7a0da0
 		if err != nil {
 			return nil, err
 		}
@@ -203,7 +184,6 @@
 	return newItems, err
 }
 
-<<<<<<< HEAD
 func ProcessCheckForItemV2(ctx context.Context, check OPACustomCheck, obj map[string]interface{}, resourceName, resourceKind, resourceNamespace string, insightsInfo *rego.InsightsInfo) ([]ActionItem, error) {
 	results, err := runRegoForItemV2(ctx, check.Rego, obj, insightsInfo)
 	if err != nil {
@@ -224,11 +204,6 @@
 func runRegoForItemV2(ctx context.Context, body string, obj map[string]interface{}, insightsInfo *rego.InsightsInfo) ([]interface{}, error) {
 	client := kube.GetKubeClient()
 	return rego.RunRegoForItemV2(ctx, body, obj, *client, insightsInfo)
-=======
-func runRegoForItem(ctx context.Context, body string, params map[string]interface{}, obj map[string]interface{}, insightsInfo *rego.InsightsInfo) ([]interface{}, error) {
-	client := kube.GetKubeClient()
-	return rego.RunRegoForItem(ctx, body, params, obj, *client, insightsInfo)
->>>>>>> 4c7a0da0
 }
 
 func getInsightsChecks() (clusterCheckModel, error) {
