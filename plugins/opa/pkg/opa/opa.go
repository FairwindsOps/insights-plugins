--- conflicted
+++ resolved
@@ -49,11 +49,7 @@
 		return nil, err
 	}
 
-<<<<<<< HEAD
 	logrus.Infof("Found %d checks and %d instances", len(jsonResponse.Checks), len(jsonResponse.Instances))
-=======
-	logrus.Infof("Found %d checks", len(jsonResponse.Instances))
->>>>>>> 79c068c7
 
 	ais, err := processAllChecks(ctx, jsonResponse.Instances, jsonResponse.Checks, thisNamespace)
 	if err != nil {
@@ -66,7 +62,6 @@
 	actionItems := make([]ActionItem, 0)
 	var lastError error = nil
 
-<<<<<<< HEAD
 	for _, check := range checks {
 		fmt.Printf("Check %s is version %.1f\n", check.Name, check.Version)
 		switch check.Version {
@@ -82,7 +77,6 @@
 					}
 					actionItems = append(actionItems, newItems...)
 					break // Go back to outer checks loop
-					// marker
 				}
 			}
 		case 2.0:
@@ -96,20 +90,6 @@
 			actionItems = append(actionItems, newItems...)
 		default:
 			logrus.Warnf("CustomCheck %s is an unexpected version %.1f and will not be run", check.Name, check.Version)
-=======
-	for _, checkInstance := range checkInstances {
-
-		for _, check := range checks {
-			if check.Name == checkInstance.CheckName {
-				newItems, err := processCheck(ctx, check, checkInstance.GetCustomCheckInstance())
-				if err != nil {
-					lastError = fmt.Errorf("error while processing check instance %s/%s: %v", checkInstance.GetCustomCheckInstance().Namespace, checkInstance.GetCustomCheckInstance().Name, err)
-					logrus.Warn(lastError.Error())
-					continue
-				}
-				actionItems = append(actionItems, newItems...)
-			}
->>>>>>> 79c068c7
 		}
 	}
 	return actionItems, nil
@@ -131,7 +111,6 @@
 	return actionItems, nil
 }
 
-<<<<<<< HEAD
 func processCheckV2(ctx context.Context, check CustomCheck) ([]ActionItem, error) {
 	actionItems := make([]ActionItem, 0)
 
@@ -172,9 +151,6 @@
 }
 
 func processCheckTargetV2(ctx context.Context, check CustomCheck, gk schema.GroupKind) ([]ActionItem, error) {
-=======
-func processCheckTarget(ctx context.Context, check OPACustomCheck, checkInstance CustomCheckInstance, gk schema.GroupKind) ([]ActionItem, error) {
->>>>>>> 79c068c7
 	client := kube.GetKubeClient()
 	actionItems := make([]ActionItem, 0)
 	mapping, err := client.RestMapper.RESTMapping(gk)
@@ -196,13 +172,8 @@
 	return actionItems, nil
 }
 
-<<<<<<< HEAD
 func ProcessCheckForItem(ctx context.Context, check OPACustomCheck, instance CustomCheckInstance, obj map[string]interface{}, resourceName, resourceKind, resourceNamespace string, insightsInfo *rego.InsightsInfo) ([]ActionItem, error) {
 	results, err := runRegoForItem(ctx, check.Rego, instance.Spec.Parameters, obj, insightsInfo)
-=======
-func ProcessCheckForItem(ctx context.Context, check OPACustomCheck, instance CustomCheckInstance, obj map[string]interface{}, resourceName, resourceKind, resourceNamespace string) ([]ActionItem, error) {
-	results, err := runRegoForItem(ctx, check.Rego, instance.Spec.Parameters, obj)
->>>>>>> 79c068c7
 	if err != nil {
 		logrus.Errorf("Error while running rego for item %s/%s/%s: %v", resourceKind, resourceNamespace, resourceName, err)
 		return nil, err
