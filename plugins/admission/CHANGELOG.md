# Changelog

<<<<<<< HEAD
## 2.0.0
* fixed security issue
=======
## 1.15.5
* bumped pluto to 5.20
>>>>>>> 7be2a247

## 1.15.4
* add support for go workspace

## 1.15.3
* Bump alpine to 3.20

## 1.15.2
* bumped pluto to 5.19.4

## 1.15.1
* bumped pluto version

## 1.15.0
* update dependencies for vulnerabilities

## 1.14.4
* update dependencies

## 1.14.3
* update dependencies

## 1.14.2
* update dependencies

## 1.14.1
* update dependencies

## 1.14.0
### update polaris to 8.5.4. More info Below:

* rename `metadataAndNameMismatched` to `metadataAndInstanceMismatched`
  * update `kubernetes.io/` label from `name` to `instance` 
* update `clusterrolebindingClusterAdmin` check
* update `rolebindingClusterAdminClusterRole` check
* update `rolebindingClusterRolePodExecAttach` check
* update `rolebindingRolePodExecAttach` check
* update `topologySpreadConstraint` check

## 1.13.4
* Bump alpine to 3.19

## 1.13.3
* Update dependencies

## 1.13.2
* Update to go 1.21

## 1.13.1
* Fix for DELETE requests

## 1.13.0
* Migrate from go-funk to lo

## 1.12.0
* Add 'Fairwinds Insights' indicator to Admission Controller response

## 1.11.0
* Update polaris to 8.2.4. This adds new checks and increases severity for others.

This adds the following policies:
* priorityClassNotSet
* metadataAndNameMismatched
* missingPodDisruptionBudget
* automountServiceAccountToken
* missingNetworkPolicy

Additionally, Insights Agent 2.20.0 change the default severity to High or Critical for the following existing Polaris policies:

* sensitiveContainerEnvVar
* sensitiveConfigmapContent
* clusterrolePodExecAttach
* rolePodExecAttach
* clusterrolebindingPodExecAttach
* rolebindingClusterRolePodExecAttach
* rolebindingRolePodExecAttach
* clusterrolebindingClusterAdmin
* rolebindingClusterAdminClusterRole
* rolebindingClusterAdminRole

While this provides even more visibility to the state of your Kubernetes health, the Policies that change the default severity to High or Critical may block some Admission Controller requests. If you need to mitigate this impact, Fairwinds recommends creating an Automation Rule that lowers the severity of those policies so it does not trigger blocking behavior. If you need assistance with this, please reach out to support@fairwinds.com.

## 1.10.2
* Display warnings for items that would have blocked when admission is in "passive" mode
* Update alpine base image from `alpine:3.17` to `alpine:3.18`

## 1.10.1
* Fix webhook server `cert-dir` and `port` after `sigs.k8s.io/controller-runtime` upgrade

## 1.10.0
* Update dependencies (polaris 8.0.0)

## 1.9.9
* Update dependencies

## 1.9.8
* Show message from admission request

## 1.9.7
* update dependencies

## 1.9.6
* update alpine and x/net

## 1.9.5
* update dependencies

## 1.9.4
* update alpine and go modules

## 1.9.3
* Revert v1.9.2

## 1.9.2
* Update pluto from 5.9 to 5.12
* Update polaris from 20230104151009-8af436367263 to 20230105172421-bf065f9b5455

## 1.9.1
* update go modules

## 1.9.0
* Fix Polaris mutations with the Insights admission controller, including updating to current Polaris code and its default configuration file (which contains the `mutations` block)
* Update Polaris to `20221114220502-467d06f4dbca` from `20220512134546-92f0b6e551df`
* A bump for k8s.io/apimachinery and sigs.k8s.io/controller-runtime while troubleshooting

## 1.8.3
* update x/net and alpine

## 1.8.2
* Pass the admission request object to the OPA runtime engine

## 1.8.1
* Update x/text to remove CVE

## 1.8.0
* Added support to ignore some services account

## 1.7.1
* Update to go 1.19

## 1.7.0
* Build docker images for linux/arm64, and update to Go 1.19.1

## 1.6.0
* adds `namespaceMetadata` field to `metadata` report 

## 1.5.6
* upgrade plugins on build

## 1.5.5
* Update dependencies

## 1.5.4
* update to go 1.18 and update packages

## 1.5.3
* Update alpine to remove CVE

## 1.5.2
* Fix admission-controller bug where Pluto deprecation/removal were not being populated.

## 1.5.1
* Improve Docker image rebuilding by using mount-cache.

## 1.5.0
* Update admission controller to support Pluto

## 1.4.1
* update versions

## 1.4.0
* Added polaris mutation option

## 1.3.7
* Bump alpine to 3.16

## 1.3.6
* update versions

## 1.3.5
* update versions

## 1.3.4
* Trivy bug fix

## 1.3.3
* Update vulnerable packages

## 1.3.2
* Update vulnerable packages

## 1.3.1
* Update alpine to remove CVE

## 1.3.0
* Add a `version` package to reflect the plugin version in reports, and send the current plugin version to the API.

## 1.2.2
* No longer deny admission requests if errors are returned by plugins and the Kubernetes webhook failure policy is set to `Ignore`. The failure policy is passed via the `WEBHOOK_FAILURE_POLICY` environment variable.

## 1.2.1
* Fix go.mod `module`, and `import`s, to use plugins sub-directory.

## 1.2.0

* The cluster name is now correctly available via the `insightsinfo("cluster")` rego function.
* Processing of checks will now continue when there has been a failure, to collect and output all failure conditions. Multiple errors may be reflected in both admission webhook output and in plugin log output.
* Process v2 CustomChecks, which lack the Insights Instance yaml accompanying the rego policy.

## 1.1.0
* Add an `insightsinfo` function to make Insights information available in rego.

## 1.0.0
* Bump plugin version

## 0.5.2
* Update dependencies

## 0.5.1
* Update OPA plugin to support removal of CRD

## 0.5.0
* Update Polaris to version 5.0.0

## 0.4.7
* Make webhook port configurable via env variable `WEBHOOK_PORT`

## 0.4.6
* Add support for log level configuration
* Add more information when insights request fails
* Remove resetting object and oldObject structs

## 0.4.5
* Update Go modules

## 0.4.4
* Add some logging for OPA

## 0.4.3
* Bump alpine to 3.15

## 0.4.2
* Bump go modules

## 0.4.1
* rebuild to fix CVEs in alpine:3.14

## 0.4.0
* Update Polaris to the latest version
## 0.3.6
* Bump dependencies and rebuild

## 0.3.5
* rebuild to fix CVEs in alpine:3.14

## 0.3.4
* rebuilt to fix CVEs in alpine 3.14
## 0.3.3
* Add some logging

## 0.3.2
* update Go modules

## 0.3.1
* Update Go and modules

## 0.3.0
* update go dependencies

## 0.2.3
* Bump Alpine to 3.14

## 0.2.2
* Update alpine image

## 0.2.1

* Added `HelmName` to the model

## 0.2.0

* Added metadata report

## 0.1.2

* Logging adjustments

## 0.1.1

* Initial release
<|MERGE_RESOLUTION|>--- conflicted
+++ resolved
@@ -1,12 +1,11 @@
 # Changelog
 
-<<<<<<< HEAD
 ## 2.0.0
-* fixed security issue
-=======
+* fixed admission security issue
+
 ## 1.15.5
 * bumped pluto to 5.20
->>>>>>> 7be2a247
+
 
 ## 1.15.4
 * add support for go workspace
