# Changelog

<<<<<<< HEAD
## 1.4.0
* Enable Pluto to in admission controller
=======
## 1.3.5
* update versions

>>>>>>> 493ddd4a
## 1.3.4
* Trivy bug fix

## 1.3.3
* Update vulnerable packages

## 1.3.2
* Update vulnerable packages

## 1.3.1
* Update alpine to remove CVE

## 1.3.0
* Add a `version` package to reflect the plugin version in reports, and send the current plugin version to the API.

## 1.2.2
* No longer deny admission requests if errors are returned by plugins and the Kubernetes webhook failure policy is set to `Ignore`. The failure policy is passed via the `WEBHOOK_FAILURE_POLICY` environment variable.

## 1.2.1
* Fix go.mod `module`, and `import`s, to use plugins sub-directory.

## 1.2.0

* The cluster name is now correctly available via the `insightsinfo("cluster")` rego function.
* Processing of checks will now continue when there has been a failure, to collect and output all failure conditions. Multiple errors may be reflected in both admission webhook output and in plugin log output.
* Process v2 CustomChecks, which lack the Insights Instance yaml accompanying the rego policy.

## 1.1.0
* Add an `insightsinfo` function to make Insights information available in rego.

## 1.0.0
* Bump plugin version

## 0.5.2
* Update dependencies

## 0.5.1
* Update OPA plugin to support removal of CRD

## 0.5.0
* Update Polaris to version 5.0.0

## 0.4.7
* Make webhook port configurable via env variable `WEBHOOK_PORT`

## 0.4.6
* Add support for log level configuration
* Add more information when insights request fails
* Remove resetting object and oldObject structs

## 0.4.5
* Update Go modules

## 0.4.4
* Add some logging for OPA

## 0.4.3
* Bump alpine to 3.15

## 0.4.2
* Bump go modules

## 0.4.1
* rebuild to fix CVEs in alpine:3.14

## 0.4.0
* Update Polaris to the latest version
## 0.3.6
* Bump dependencies and rebuild

## 0.3.5
* rebuild to fix CVEs in alpine:3.14

## 0.3.4
* rebuilt to fix CVEs in alpine 3.14
## 0.3.3
* Add some logging

## 0.3.2
* update Go modules

## 0.3.1
* Update Go and modules

## 0.3.0
* update go dependencies

## 0.2.3
* Bump Alpine to 3.14

## 0.2.2
* Update alpine image

## 0.2.1

* Added `HelmName` to the model

## 0.2.0

* Added metadata report

## 0.1.2

* Logging adjustments

## 0.1.1

* Initial release
<|MERGE_RESOLUTION|>--- conflicted
+++ resolved
@@ -1,13 +1,11 @@
 # Changelog
 
-<<<<<<< HEAD
 ## 1.4.0
 * Enable Pluto to in admission controller
-=======
+
 ## 1.3.5
 * update versions
 
->>>>>>> 493ddd4a
 ## 1.3.4
 * Trivy bug fix
 
