# Changelog

<<<<<<< HEAD
## 1.5.7
* Update Dockerfile to support building for other architectures
=======
## 1.6.0
* adds `namespaceMetadata` field to `metadata` report 
>>>>>>> 6b7c1e1e

## 1.5.6
* upgrade plugins on build

## 1.5.5
* Update dependencies

## 1.5.4
* update to go 1.18 and update packages

## 1.5.3
* Update alpine to remove CVE

## 1.5.2
* Fix admission-controller bug where Pluto deprecation/removal were not being populated.

## 1.5.1
* Improve Docker image rebuilding by using mount-cache.

## 1.5.0
* Update admission controller to support Pluto

## 1.4.1
* update versions

## 1.4.0
* Added polaris mutation option

## 1.3.7
* Bump alpine to 3.16

## 1.3.6
* update versions

## 1.3.5
* update versions

## 1.3.4
* Trivy bug fix

## 1.3.3
* Update vulnerable packages

## 1.3.2
* Update vulnerable packages

## 1.3.1
* Update alpine to remove CVE

## 1.3.0
* Add a `version` package to reflect the plugin version in reports, and send the current plugin version to the API.

## 1.2.2
* No longer deny admission requests if errors are returned by plugins and the Kubernetes webhook failure policy is set to `Ignore`. The failure policy is passed via the `WEBHOOK_FAILURE_POLICY` environment variable.

## 1.2.1
* Fix go.mod `module`, and `import`s, to use plugins sub-directory.

## 1.2.0

* The cluster name is now correctly available via the `insightsinfo("cluster")` rego function.
* Processing of checks will now continue when there has been a failure, to collect and output all failure conditions. Multiple errors may be reflected in both admission webhook output and in plugin log output.
* Process v2 CustomChecks, which lack the Insights Instance yaml accompanying the rego policy.

## 1.1.0
* Add an `insightsinfo` function to make Insights information available in rego.

## 1.0.0
* Bump plugin version

## 0.5.2
* Update dependencies

## 0.5.1
* Update OPA plugin to support removal of CRD

## 0.5.0
* Update Polaris to version 5.0.0

## 0.4.7
* Make webhook port configurable via env variable `WEBHOOK_PORT`

## 0.4.6
* Add support for log level configuration
* Add more information when insights request fails
* Remove resetting object and oldObject structs

## 0.4.5
* Update Go modules

## 0.4.4
* Add some logging for OPA

## 0.4.3
* Bump alpine to 3.15

## 0.4.2
* Bump go modules

## 0.4.1
* rebuild to fix CVEs in alpine:3.14

## 0.4.0
* Update Polaris to the latest version
## 0.3.6
* Bump dependencies and rebuild

## 0.3.5
* rebuild to fix CVEs in alpine:3.14

## 0.3.4
* rebuilt to fix CVEs in alpine 3.14
## 0.3.3
* Add some logging

## 0.3.2
* update Go modules

## 0.3.1
* Update Go and modules

## 0.3.0
* update go dependencies

## 0.2.3
* Bump Alpine to 3.14

## 0.2.2
* Update alpine image

## 0.2.1

* Added `HelmName` to the model

## 0.2.0

* Added metadata report

## 0.1.2

* Logging adjustments

## 0.1.1

* Initial release
<|MERGE_RESOLUTION|>--- conflicted
+++ resolved
@@ -1,12 +1,10 @@
 # Changelog
 
-<<<<<<< HEAD
-## 1.5.7
+## 1.6.1
 * Update Dockerfile to support building for other architectures
-=======
+
 ## 1.6.0
 * adds `namespaceMetadata` field to `metadata` report 
->>>>>>> 6b7c1e1e
 
 ## 1.5.6
 * upgrade plugins on build
