--- conflicted
+++ resolved
@@ -1,12 +1,10 @@
 # Changelog
 
-<<<<<<< HEAD
-## 1.16.1
+## 1.17.1
 * bumped pluto to 5.20.2
-=======
+
 ## 1.17.0
 * fixed admission security issue
->>>>>>> 8a9b3e6f
 
 ## 1.16.0
 * Add support for OPA custom libs
