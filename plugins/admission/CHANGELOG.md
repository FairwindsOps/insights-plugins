--- conflicted
+++ resolved
@@ -1,11 +1,10 @@
 # Changelog
 
+## 1.3.4
+* Trivy bug fix
+
 ## 1.3.3
-<<<<<<< HEAD
-* Trivy bug fix
-=======
 * Update vulnerable packages
->>>>>>> d77e1d4f
 
 ## 1.3.2
 * Update vulnerable packages
