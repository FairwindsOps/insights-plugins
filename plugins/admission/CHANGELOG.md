# Changelog

<<<<<<< HEAD
## 0.5.2
* Add an `insightsinfo` function to make Insights information available in rego.

## 0.5.1

* Update OPA plugin to support removal of CRD

=======
## 0.5.1
* Update OPA plugin to support removal of CRD
>>>>>>> 79c068c7
## 0.5.0
* Update Polaris to version 5.0.0

## 0.4.7
* Make webhook port configurable via env variable `WEBHOOK_PORT`

## 0.4.6
* Add support for log level configuration
* Add more information when insights request fails
* Remove resetting object and oldObject structs

## 0.4.5
* Update Go modules

## 0.4.4
* Add some logging for OPA

## 0.4.3
* Bump alpine to 3.15

## 0.4.2
* Bump go modules

## 0.4.1
* rebuild to fix CVEs in alpine:3.14

## 0.4.0
* Update Polaris to the latest version
## 0.3.6
* Bump dependencies and rebuild

## 0.3.5
* rebuild to fix CVEs in alpine:3.14

## 0.3.4
* rebuilt to fix CVEs in alpine 3.14
## 0.3.3
* Add some logging

## 0.3.2
* update Go modules

## 0.3.1
* Update Go and modules

## 0.3.0
* update go dependencies

## 0.2.3
* Bump Alpine to 3.14

## 0.2.2
* Update alpine image

## 0.2.1

* Added `HelmName` to the model

## 0.2.0

* Added metadata report

## 0.1.2

* Logging adjustments

## 0.1.1

* Initial release
<|MERGE_RESOLUTION|>--- conflicted
+++ resolved
@@ -1,17 +1,10 @@
 # Changelog
 
-<<<<<<< HEAD
 ## 0.5.2
 * Add an `insightsinfo` function to make Insights information available in rego.
 
 ## 0.5.1
-
 * Update OPA plugin to support removal of CRD
-
-=======
-## 0.5.1
-* Update OPA plugin to support removal of CRD
->>>>>>> 79c068c7
 ## 0.5.0
 * Update Polaris to version 5.0.0
 
