--- conflicted
+++ resolved
@@ -1,11 +1,10 @@
 # Changelog
 
+## 1.5.2
+* Fix admission-controller bug where Pluto deprecation/removal were not being populated.
+
 ## 1.5.1
-<<<<<<< HEAD
-* Fix admission-controller bug where Pluto deprecation/removal were not being populated.
-=======
 * Improve Docker image rebuilding by using mount-cache.
->>>>>>> d8996dfd
 
 ## 1.5.0
 * Update admission controller to support Pluto
