--- conflicted
+++ resolved
@@ -1,11 +1,10 @@
 # Changelog
 
+## 1.18.3
+* Fixed nil pointer bugs
+
 ## 1.18.2
-<<<<<<< HEAD
-* Fixed nil pointer bugs
-=======
 * Bumped polaris
->>>>>>> 62c17981
 
 ## 1.18.1
 * Support to OPA libs v0 and v1
