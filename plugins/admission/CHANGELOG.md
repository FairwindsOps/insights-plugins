--- conflicted
+++ resolved
@@ -1,13 +1,10 @@
 # Changelog
 
-<<<<<<< HEAD
-## 0.5.3
+## 1.1.0
 * Add an `insightsinfo` function to make Insights information available in rego.
-=======
 
 ## 1.0.0
 * Bump plugin version
->>>>>>> 9e963632
 
 ## 0.5.2
 * Update dependencies
