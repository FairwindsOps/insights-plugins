# Changelog

<<<<<<< HEAD
## 0.5.2
* Add an `insightsinfo` function to make Insights information available in rego.

=======
## 0.5.3
* Add an `insightsinfo` function to make Insights information available in rego.

## 0.5.2
* Update dependencies

>>>>>>> 4c7a0da0
## 0.5.1
* Update OPA plugin to support removal of CRD

## 0.5.0
* Update Polaris to version 5.0.0

## 0.4.7
* Make webhook port configurable via env variable `WEBHOOK_PORT`

## 0.4.6
* Add support for log level configuration
* Add more information when insights request fails
* Remove resetting object and oldObject structs

## 0.4.5
* Update Go modules

## 0.4.4
* Add some logging for OPA

## 0.4.3
* Bump alpine to 3.15

## 0.4.2
* Bump go modules

## 0.4.1
* rebuild to fix CVEs in alpine:3.14

## 0.4.0
* Update Polaris to the latest version
## 0.3.6
* Bump dependencies and rebuild

## 0.3.5
* rebuild to fix CVEs in alpine:3.14

## 0.3.4
* rebuilt to fix CVEs in alpine 3.14
## 0.3.3
* Add some logging

## 0.3.2
* update Go modules

## 0.3.1
* Update Go and modules

## 0.3.0
* update go dependencies

## 0.2.3
* Bump Alpine to 3.14

## 0.2.2
* Update alpine image

## 0.2.1

* Added `HelmName` to the model

## 0.2.0

* Added metadata report

## 0.1.2

* Logging adjustments

## 0.1.1

* Initial release
<|MERGE_RESOLUTION|>--- conflicted
+++ resolved
@@ -1,17 +1,11 @@
 # Changelog
 
-<<<<<<< HEAD
-## 0.5.2
-* Add an `insightsinfo` function to make Insights information available in rego.
-
-=======
 ## 0.5.3
 * Add an `insightsinfo` function to make Insights information available in rego.
 
 ## 0.5.2
 * Update dependencies
 
->>>>>>> 4c7a0da0
 ## 0.5.1
 * Update OPA plugin to support removal of CRD
 
