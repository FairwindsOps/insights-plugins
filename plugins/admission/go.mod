--- conflicted
+++ resolved
@@ -1,12 +1,6 @@
 module github.com/fairwindsops/insights-plugins/plugins/admission
 
-<<<<<<< HEAD
-go 1.24.0
-
-toolchain go1.24.2
-=======
 go 1.24.4
->>>>>>> 44e985be
 
 require (
 	github.com/fairwindsops/controller-utils v0.3.4
@@ -15,13 +9,8 @@
 	// when updating the below Pluto version.
 	github.com/fairwindsops/pluto/v5 v5.21.8
 	github.com/hashicorp/go-multierror v1.1.1
-<<<<<<< HEAD
-	github.com/rogpeppe/go-internal v1.13.1
-	github.com/samber/lo v1.50.0
-=======
 	github.com/rogpeppe/go-internal v1.14.1
 	github.com/samber/lo v1.51.0
->>>>>>> 44e985be
 	github.com/sirupsen/logrus v1.9.3
 	github.com/stretchr/testify v1.10.0
 	github.com/thoas/go-funk v0.9.3 // indirect
@@ -36,10 +25,7 @@
 require github.com/fairwindsops/polaris v0.0.0-20250617115810-813d9c0a2aaf
 
 require (
-<<<<<<< HEAD
-=======
 	github.com/AlecAivazis/survey/v2 v2.3.7 // indirect
->>>>>>> 44e985be
 	github.com/agnivade/levenshtein v1.2.1 // indirect
 	github.com/beorn7/perks v1.0.1 // indirect
 	github.com/cespare/xxhash/v2 v2.3.0 // indirect
@@ -67,10 +53,7 @@
 	github.com/inconshreveable/mousetrap v1.1.0 // indirect
 	github.com/josharian/intern v1.0.0 // indirect
 	github.com/json-iterator/go v1.1.12 // indirect
-<<<<<<< HEAD
-=======
 	github.com/kballard/go-shellquote v0.0.0-20180428030007-95032a82bc51 // indirect
->>>>>>> 44e985be
 	github.com/mailru/easyjson v0.9.0 // indirect
 	github.com/mattn/go-colorable v0.1.14 // indirect
 	github.com/mattn/go-isatty v0.0.20 // indirect
@@ -91,17 +74,10 @@
 	github.com/qri-io/jsonschema v0.1.2 // indirect
 	github.com/rcrowley/go-metrics v0.0.0-20250401214520-65e299d6c5c9 // indirect
 	github.com/rivo/uniseg v0.4.7 // indirect
-<<<<<<< HEAD
-	github.com/sergi/go-diff v1.3.2-0.20230802210424-5b0b94c5c0d3 // indirect
-	github.com/spf13/pflag v1.0.6 // indirect
-	github.com/tchap/go-patricia/v2 v2.3.2 // indirect
-	github.com/vektah/gqlparser/v2 v2.5.26 // indirect
-=======
 	github.com/spf13/cobra v1.9.1 // indirect
 	github.com/spf13/pflag v1.0.6 // indirect
 	github.com/tchap/go-patricia/v2 v2.3.2 // indirect
 	github.com/vektah/gqlparser/v2 v2.5.28 // indirect
->>>>>>> 44e985be
 	github.com/x448/float16 v0.8.4 // indirect
 	github.com/xeipuuv/gojsonpointer v0.0.0-20190905194746-02993c407bfb // indirect
 	github.com/xeipuuv/gojsonreference v0.0.0-20180127040603-bd5ef7bd5415 // indirect
@@ -111,36 +87,21 @@
 	go.opentelemetry.io/otel/metric v1.36.0 // indirect
 	go.opentelemetry.io/otel/sdk v1.36.0 // indirect
 	go.opentelemetry.io/otel/trace v1.36.0 // indirect
-<<<<<<< HEAD
-	golang.org/x/mod v0.24.0 // indirect
-	golang.org/x/net v0.40.0 // indirect
-=======
 	golang.org/x/mod v0.25.0 // indirect
 	golang.org/x/net v0.41.0 // indirect
->>>>>>> 44e985be
 	golang.org/x/oauth2 v0.30.0 // indirect
 	golang.org/x/sync v0.15.0 // indirect
 	golang.org/x/sys v0.33.0 // indirect
 	golang.org/x/term v0.32.0 // indirect
-<<<<<<< HEAD
-	golang.org/x/text v0.25.0 // indirect
-	golang.org/x/time v0.12.0 // indirect
-	golang.org/x/tools v0.33.0 // indirect
-=======
 	golang.org/x/text v0.26.0 // indirect
 	golang.org/x/time v0.12.0 // indirect
->>>>>>> 44e985be
 	google.golang.org/protobuf v1.36.6 // indirect
 	gopkg.in/evanphx/json-patch.v4 v4.12.0 // indirect
 	gopkg.in/inf.v0 v0.9.1 // indirect
 	gopkg.in/yaml.v3 v3.0.1 // indirect
 	k8s.io/apiextensions-apiserver v0.33.1 // indirect
 	k8s.io/klog/v2 v2.130.1 // indirect
-<<<<<<< HEAD
-	k8s.io/kube-openapi v0.0.0-20250318190949-c8a335a9a2ff // indirect
-=======
 	k8s.io/kube-openapi v0.0.0-20250610211856-8b98d1ed966a // indirect
->>>>>>> 44e985be
 	k8s.io/utils v0.0.0-20250604170112-4c0f3b243397 // indirect
 	sigs.k8s.io/json v0.0.0-20241014173422-cfa47c3a1cc8 // indirect
 	sigs.k8s.io/randfill v1.0.0 // indirect
