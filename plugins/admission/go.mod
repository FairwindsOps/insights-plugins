module github.com/fairwindsops/insights-plugins/plugins/admission

go 1.22.6

require (
	github.com/fairwindsops/controller-utils v0.3.4
	github.com/fairwindsops/insights-plugins/plugins/opa v0.0.0-20240723212203-c2a8403f3449
	// IMPORTANT: Please also update the const  constant in pkg/pluto/pluto.go
	// when updating the below Pluto version.
	github.com/fairwindsops/pluto/v5 v5.20.2
	github.com/fairwindsops/polaris v0.0.0-20240315144335-a81bd296742c // 9.0.1
	github.com/hashicorp/go-multierror v1.1.1
	github.com/rogpeppe/go-internal v1.12.0
	github.com/samber/lo v1.46.0
	github.com/sirupsen/logrus v1.9.3
	github.com/stretchr/testify v1.9.0
	github.com/thoas/go-funk v0.9.3 // indirect
	gomodules.xyz/jsonpatch/v2 v2.4.0
	k8s.io/api v0.31.0
	k8s.io/apimachinery v0.31.0
	k8s.io/client-go v0.31.0
	sigs.k8s.io/controller-runtime v0.19.0
	sigs.k8s.io/yaml v1.4.0
)

require (
	github.com/OneOfOne/xxhash v1.2.8 // indirect
	github.com/agnivade/levenshtein v1.1.1 // indirect
	github.com/beorn7/perks v1.0.1 // indirect
	github.com/cespare/xxhash/v2 v2.3.0 // indirect
	github.com/davecgh/go-spew v1.1.2-0.20180830191138-d8f796af33cc // indirect
	github.com/emicklei/go-restful/v3 v3.12.1 // indirect
	github.com/evanphx/json-patch/v5 v5.9.0 // indirect
	github.com/fatih/color v1.16.0 // indirect
	github.com/fsnotify/fsnotify v1.7.0 // indirect
	github.com/fxamacker/cbor/v2 v2.7.0 // indirect
	github.com/go-ini/ini v1.67.0 // indirect
	github.com/go-logr/logr v1.4.2 // indirect
	github.com/go-logr/stdr v1.2.2 // indirect
	github.com/go-openapi/jsonpointer v0.21.0 // indirect
	github.com/go-openapi/jsonreference v0.21.0 // indirect
	github.com/go-openapi/swag v0.23.0 // indirect
	github.com/gobwas/glob v0.2.3 // indirect
	github.com/gogo/protobuf v1.3.2 // indirect
	github.com/golang/groupcache v0.0.0-20210331224755-41bb18bfe9da // indirect
	github.com/golang/protobuf v1.5.4 // indirect
	github.com/google/gnostic-models v0.6.9-0.20230804172637-c7be7c783f49 // indirect
	github.com/google/go-cmp v0.6.0 // indirect
	github.com/google/gofuzz v1.2.0 // indirect
	github.com/google/uuid v1.6.0 // indirect
	github.com/gorilla/mux v1.8.1 // indirect
	github.com/hashicorp/errwrap v1.1.0 // indirect
	github.com/imdario/mergo v0.3.16 // indirect
	github.com/josharian/intern v1.0.0 // indirect
	github.com/json-iterator/go v1.1.12 // indirect
	github.com/klauspost/compress v1.17.7 // indirect
	github.com/mailru/easyjson v0.7.7 // indirect
	github.com/mattn/go-colorable v0.1.13 // indirect
	github.com/mattn/go-isatty v0.0.20 // indirect
	github.com/mattn/go-runewidth v0.0.16 // indirect
	github.com/modern-go/concurrent v0.0.0-20180306012644-bacd9c7ef1dd // indirect
	github.com/modern-go/reflect2 v1.0.2 // indirect
	github.com/munnerz/goautoneg v0.0.0-20191010083416-a7dc8b61c822 // indirect
	github.com/olekukonko/tablewriter v0.0.5 // indirect
	github.com/open-policy-agent/opa v0.62.0 // indirect
	github.com/pkg/errors v0.9.1 // indirect
	github.com/pmezard/go-difflib v1.0.1-0.20181226105442-5d4384ee4fb2 // indirect
	github.com/prometheus/client_golang v1.19.1 // indirect
	github.com/prometheus/client_model v0.6.1 // indirect
	github.com/prometheus/common v0.55.0 // indirect
	github.com/prometheus/procfs v0.15.1 // indirect
	github.com/qri-io/jsonpointer v0.1.1 // indirect
	github.com/qri-io/jsonschema v0.1.2 // indirect
	github.com/rcrowley/go-metrics v0.0.0-20201227073835-cf1acfcdf475 // indirect
	github.com/rivo/uniseg v0.4.7 // indirect
	github.com/sergi/go-diff v1.3.2-0.20230802210424-5b0b94c5c0d3 // indirect
	github.com/spf13/pflag v1.0.5 // indirect
	github.com/tchap/go-patricia/v2 v2.3.1 // indirect
	github.com/x448/float16 v0.8.4 // indirect
	github.com/xeipuuv/gojsonpointer v0.0.0-20190905194746-02993c407bfb // indirect
	github.com/xeipuuv/gojsonreference v0.0.0-20180127040603-bd5ef7bd5415 // indirect
	github.com/yashtewari/glob-intersection v0.2.0 // indirect
	go.opentelemetry.io/otel v1.28.0 // indirect
	go.opentelemetry.io/otel/metric v1.28.0 // indirect
	go.opentelemetry.io/otel/sdk v1.28.0 // indirect
	go.opentelemetry.io/otel/trace v1.28.0 // indirect
	go.uber.org/zap v1.27.0 // indirect
<<<<<<< HEAD
	golang.org/x/exp v0.0.0-20240808152545-0cdaa3abc0fa // indirect
	golang.org/x/mod v0.20.0 // indirect
	golang.org/x/net v0.28.0 // indirect
	golang.org/x/oauth2 v0.22.0 // indirect
	golang.org/x/sys v0.24.0 // indirect
	golang.org/x/term v0.23.0 // indirect
	golang.org/x/text v0.17.0 // indirect
	golang.org/x/time v0.6.0 // indirect
	google.golang.org/protobuf v1.34.2 // indirect
	gopkg.in/evanphx/json-patch.v4 v4.12.0 // indirect
=======
	golang.org/x/exp v0.0.0-20240222234643-814bf88cf225 // indirect
	golang.org/x/mod v0.17.0 // indirect
	golang.org/x/net v0.24.0 // indirect
	golang.org/x/oauth2 v0.18.0 // indirect
	golang.org/x/sys v0.19.0 // indirect
	golang.org/x/term v0.19.0 // indirect
	golang.org/x/text v0.16.0 // indirect
	golang.org/x/time v0.5.0 // indirect
	google.golang.org/appengine v1.6.8 // indirect
	google.golang.org/protobuf v1.33.0 // indirect
>>>>>>> 8a9b3e6f
	gopkg.in/inf.v0 v0.9.1 // indirect
	gopkg.in/yaml.v2 v2.4.0 // indirect
	gopkg.in/yaml.v3 v3.0.1 // indirect
	k8s.io/apiextensions-apiserver v0.31.0 // indirect
	k8s.io/klog/v2 v2.130.1 // indirect
	k8s.io/kube-openapi v0.0.0-20240816214639-573285566f34 // indirect
	k8s.io/utils v0.0.0-20240711033017-18e509b52bc8 // indirect
	sigs.k8s.io/json v0.0.0-20221116044647-bc3834ca7abd // indirect
	sigs.k8s.io/structured-merge-diff/v4 v4.4.1 // indirect
)<|MERGE_RESOLUTION|>--- conflicted
+++ resolved
@@ -85,7 +85,6 @@
 	go.opentelemetry.io/otel/sdk v1.28.0 // indirect
 	go.opentelemetry.io/otel/trace v1.28.0 // indirect
 	go.uber.org/zap v1.27.0 // indirect
-<<<<<<< HEAD
 	golang.org/x/exp v0.0.0-20240808152545-0cdaa3abc0fa // indirect
 	golang.org/x/mod v0.20.0 // indirect
 	golang.org/x/net v0.28.0 // indirect
@@ -96,18 +95,6 @@
 	golang.org/x/time v0.6.0 // indirect
 	google.golang.org/protobuf v1.34.2 // indirect
 	gopkg.in/evanphx/json-patch.v4 v4.12.0 // indirect
-=======
-	golang.org/x/exp v0.0.0-20240222234643-814bf88cf225 // indirect
-	golang.org/x/mod v0.17.0 // indirect
-	golang.org/x/net v0.24.0 // indirect
-	golang.org/x/oauth2 v0.18.0 // indirect
-	golang.org/x/sys v0.19.0 // indirect
-	golang.org/x/term v0.19.0 // indirect
-	golang.org/x/text v0.16.0 // indirect
-	golang.org/x/time v0.5.0 // indirect
-	google.golang.org/appengine v1.6.8 // indirect
-	google.golang.org/protobuf v1.33.0 // indirect
->>>>>>> 8a9b3e6f
 	gopkg.in/inf.v0 v0.9.1 // indirect
 	gopkg.in/yaml.v2 v2.4.0 // indirect
 	gopkg.in/yaml.v3 v3.0.1 // indirect
