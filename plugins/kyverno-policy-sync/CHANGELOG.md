# Changelog

## 0.1.14
<<<<<<< HEAD
* Fixed mixing errors from other policy applies
=======
* Improve reliability of parsePoliciesFromYAML function
* Fix typo in deriveKindFromResourceName function
>>>>>>> e7998520

## 0.1.13
* Bumped kubectl

## 0.1.12
* Bumped to go 1.25.5

## 0.1.11
* fixed some kyverno groups

## 0.1.10
* added new kyverno CRDs

## 0.1.9
* added new kyverno CRDs

## 0.1.8
* Update policy apply status

## 0.1.7
* Fix vulnerbility

## 0.1.6
* Fix policy sync bug

## 0.1.5
* Code cleanup

## 0.1.4
* Bumped go for fixing vulnerabilities

## 0.1.3
* Bumped libs version

## 0.1.2
* Fixing vulnerability

## 0.1.1
* Bug fixes

## 0.1.0
* Initial release<|MERGE_RESOLUTION|>--- conflicted
+++ resolved
@@ -1,12 +1,11 @@
 # Changelog
 
+## 0.1.15
+* Fixed mixing errors from other policy applies
+
 ## 0.1.14
-<<<<<<< HEAD
-* Fixed mixing errors from other policy applies
-=======
 * Improve reliability of parsePoliciesFromYAML function
 * Fix typo in deriveKindFromResourceName function
->>>>>>> e7998520
 
 ## 0.1.13
 * Bumped kubectl
