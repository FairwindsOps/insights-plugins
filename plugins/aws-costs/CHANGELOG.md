# Changelog

<<<<<<< HEAD
## 1.0.0
=======
## 0.1.8
* update base image

## 0.1.7
>>>>>>> 84b40c21
* update base image

## 0.1.6
* Update dependencies

## 0.1.5
* fixed report name
## 0.1.4
* added count field to report
## 0.1.3
* added new fields to report
## 0.1.2
* rebuild to fix CVEs in alpine:3.14

## 0.1.1
* rebuilt to fix CVEs in alpine 3.14

## 0.1.0

* Initial release
<|MERGE_RESOLUTION|>--- conflicted
+++ resolved
@@ -1,13 +1,12 @@
 # Changelog
 
-<<<<<<< HEAD
 ## 1.0.0
-=======
+* fix filename
+
 ## 0.1.8
 * update base image
 
 ## 0.1.7
->>>>>>> 84b40c21
 * update base image
 
 ## 0.1.6
