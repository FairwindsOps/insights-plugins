--- conflicted
+++ resolved
@@ -570,10 +570,6 @@
 		} else {
 			reports = append(reports, &trivyReport)
 		}
-<<<<<<< HEAD
-=======
-		reports = append(reports, trivyReport)
->>>>>>> 29c33249
 	}
 
 	workloadReport, err := ci.GetWorkloadReport(resources)
