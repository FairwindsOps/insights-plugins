package ci

import (
	"bytes"
	"context"
	"encoding/json"
	"errors"
	"fmt"
	"io"
	"mime/multipart"
	"net/http"
	"os"
	"os/exec"
	"path/filepath"
	"strconv"
	"strings"

	trivymodels "github.com/fairwindsops/insights-plugins/plugins/trivy/pkg/models"
	"github.com/samber/lo"
	"github.com/sirupsen/logrus"
	"gopkg.in/yaml.v3"

	"github.com/fairwindsops/insights-plugins/plugins/ci/pkg/commands"
	"github.com/fairwindsops/insights-plugins/plugins/ci/pkg/models"
	"github.com/fairwindsops/insights-plugins/plugins/ci/pkg/util"
)

const configFileName = "fairwinds-insights.yaml"
const maxLinesForPrint = 8

var podSpecFields = []string{"jobTemplate", "spec", "template"}
var containerSpecFields = []string{"containers", "initContainers"}

var ErrExitCode = errors.New("ExitCode is set")

type formFile struct {
	field    string
	filename string
	location string
}

type CIScan struct {
	token          string
	baseFolder     string // . or /app/repository
	repoBaseFolder string // . or /app/repository/{repoName}
	configFolder   string
	config         *models.Configuration
}

type insightsReportConfig struct {
	EnabledOnAutoDiscovery *bool
}

type insightsReportsConfig struct {
	AutoScan map[string]insightsReportConfig
}

// Create a new CI instance based on flag cloneRepo
func NewCIScan() (*CIScan, error) {
	cloneRepo := strings.ToLower(strings.TrimSpace(os.Getenv("CLONE_REPO"))) == "true"
	logrus.Infof("cloneRepo: %v", cloneRepo)

	token := strings.TrimSpace(os.Getenv("FAIRWINDS_TOKEN"))
	if token == "" {
		return nil, errors.New("FAIRWINDS_TOKEN environment variable not set")
	}

	baseFolder, repoBaseFolder, config, err := setupConfiguration(cloneRepo)
	if err != nil {
		return nil, fmt.Errorf("could not get configuration: %v", err)
	}

	configFolder := config.Options.TempFolder + "/configuration/"
	err = os.MkdirAll(configFolder, 0755)
	if err != nil {
		return nil, fmt.Errorf("Could not make directory %s: %v", configFolder, err)
	}

	ci := CIScan{
		token:          token,
		repoBaseFolder: repoBaseFolder,
		baseFolder:     baseFolder,
		configFolder:   configFolder,
		config:         config,
	}

	logrus.Infof("Reports config is opa: %v, polaris: %v, pluto: %v, trivy: %v, tfsec: %v", ci.OPAEnabled(), ci.PolarisEnabled(), ci.PlutoEnabled(), ci.TrivyEnabled(), ci.TerraformEnabled())

	return &ci, nil
}

// Close deletes all temporary folders created.
func (ci *CIScan) Close() {
	os.RemoveAll(ci.config.Options.TempFolder)
	os.RemoveAll(ci.config.Images.FolderName)
}

// getAllResources scans a folder of yaml files and returns all of the images and resources used.
func (ci *CIScan) getAllResources() ([]trivymodels.Image, []models.Resource, error) {
	images := make([]trivymodels.Image, 0)
	resources := make([]models.Resource, 0)
	err := filepath.Walk(ci.configFolder, func(path string, info os.FileInfo, err error) error {
		if !strings.HasSuffix(info.Name(), ".yaml") && !strings.HasSuffix(info.Name(), ".yml") {
			return nil
		}

		displayFilename, helmName, err := ci.getDisplayFilenameAndHelmName(path)
		if err != nil {
			return err
		}

		file, err := os.Open(path)
		if err != nil {
			return fmt.Errorf("error opening file %s: %v", path, err)
		}
		decoder := yaml.NewDecoder(file)
		for {
			// yaml.Node has access to the comments
			// This allows us to get at the Filename comments that Helm leaves
			yamlNodeOriginal := yaml.Node{}

			err = decoder.Decode(&yamlNodeOriginal)
			if err != nil {
				if err != io.EOF {
					return fmt.Errorf("error decoding file %s: %v", file.Name(), err)
				}
				break
			}
			yamlNode := map[string]interface{}{}
			err = yamlNodeOriginal.Decode(&yamlNode)
			if err != nil {
				return fmt.Errorf("error decoding[2] file %s: %v", file.Name(), err)
			}
			kind, ok := yamlNode["kind"].(string)
			if !ok {
				continue
			}
			if kind == "list" {
				nodes := yamlNode["items"].([]interface{})
				for _, node := range nodes {
					obj, ok := node.(map[string]interface{})
					if !ok {
						logrus.Warningf("Found a malformed YAML list item at %s", path+info.Name())
					}
					_, kind, name, namespace := util.ExtractMetadata(obj)
					if kind == "" {
						logrus.Warningf("Found a YAML list item without kind at %s", path+info.Name())
						continue
					}
					if name == "" {
						logrus.Warningf("Found a YAML list item without metadata.name at %s", path+info.Name())
						continue
					}
					newImages, containers := processYamlNode(node.(map[string]interface{}))
					images = append(images, newImages...)
					resources = append(resources, models.Resource{
						Kind:      kind,
						Name:      name,
						Namespace: namespace,
						Filename:  displayFilename,
						HelmName:  helmName,
						Containers: lo.Map(containers, func(c models.Container, _ int) string {
							return c.Name
						}),
					})
				}
			} else {
				_, kind, name, namespace := util.ExtractMetadata(yamlNode)
				if kind == "" {
					logrus.Warningf("Found a YAML file without kind at %s", path+info.Name())
					continue
				}
				if name == "" {
					logrus.Warningf("Found a YAML file without metadata.name at %s", path+info.Name())
					continue
				}
				newImages, containers := processYamlNode(yamlNode)
				images = append(images, newImages...)
				resources = append(resources, models.Resource{
					Kind:      kind,
					Name:      name,
					Namespace: namespace,
					Filename:  displayFilename,
					HelmName:  helmName,
					Containers: lo.Map(containers, func(c models.Container, _ int) string {
						return c.Name
					}),
				})
			}
		}
		return nil
	})
	if err != nil {
		return nil, nil, err
	}
	return images, resources, nil
}

func (ci *CIScan) getDisplayFilenameAndHelmName(path string) (string, string, error) {
	var displayFilename, helmName string
	displayFilename, err := filepath.Rel(ci.configFolder, path)
	if err != nil {
		return "", "", fmt.Errorf("cannot be made relative to basepath: %v", err)
	}
	for _, helm := range ci.config.Manifests.Helm {
		if strings.HasPrefix(displayFilename, helm.Name+"/") {
			parts := strings.Split(displayFilename, "/")
			parts = parts[2:]
			displayFilename = strings.Join(parts, "/")
			if helm.IsLocal() {
				displayFilename = filepath.Join(helm.Path, displayFilename)
			} else if helm.IsRemote() {
				if helm.IsFluxFile() {
					displayFilename = filepath.Join(helm.FluxFile, displayFilename)
				} else {
					displayFilename = filepath.Join(helm.Chart, displayFilename)
				}
			}
			helmName = helm.Name
		}
	}
	return displayFilename, helmName, err
}

func processYamlNode(yamlNode map[string]interface{}) ([]trivymodels.Image, []models.Container) {
	_, kind, name, namespace := util.ExtractMetadata(yamlNode)
	if kind == "" || name == "" {
		return nil, nil
	}
	owner := trivymodels.Resource{
		Kind:      kind,
		Name:      name,
		Namespace: namespace,
	}
	podSpec := getPodSpec(yamlNode)
	images := getImages(podSpec.(map[string]interface{}))
	return lo.Map(images, func(c models.Container, _ int) trivymodels.Image {
		return trivymodels.Image{
			Name: c.Image,
			Owner: trivymodels.Resource{
				Kind:      owner.Kind,
				Container: c.Name,
				Name:      owner.Name,
			},
		}
	}), images
}

// getPodSpec looks inside arbitrary YAML for a PodSpec
func getPodSpec(yaml map[string]interface{}) interface{} {
	for _, child := range podSpecFields {
		if childYaml, ok := yaml[child]; ok {
			return getPodSpec(childYaml.(map[string]interface{}))
		}
	}
	return yaml
}

func getImages(podSpec map[string]interface{}) []models.Container {
	images := make([]models.Container, 0)
	for _, field := range containerSpecFields {
		containerField, ok := podSpec[field]
		if !ok {
			continue
		}
		containers := containerField.([]interface{})
		for _, container := range containers {
			containerMap := container.(map[string]interface{})
			image, _ := containerMap["image"].(string)
			name, _ := containerMap["name"].(string)
			newContainer := models.Container{
				Image: image,
				Name:  name,
			}
			images = append(images, newContainer)
		}
	}
	return images
}

// sendResults sends the results to Insights
func (ci *CIScan) sendResults(reports []*models.ReportInfo) (*models.ScanResults, error) {
	var b bytes.Buffer

	formFiles := []formFile{{
		field:    "fairwinds-insights",
		filename: configFileName,
		location: filepath.Join(ci.repoBaseFolder, configFileName),
	}}
	for _, report := range reports {
		formFiles = append(formFiles, formFile{
			field:    report.Report,
			filename: report.Filename,
			location: filepath.Join(ci.config.Options.TempFolder, report.Filename),
		})
	}

	w := multipart.NewWriter(&b)
	for _, file := range formFiles {
		fw, err := w.CreateFormFile(file.field, file.filename)
		if err != nil {
			logrus.Fatalf("Unable to create form for %s: %v", file.field, err)
		}
		r, err := os.Open(file.location)
		if err != nil {
			logrus.Fatalf("Unable to open file for %s: %v", file.field, err)
		}
		defer r.Close()
		_, err = io.Copy(fw, r)

		if err != nil {
			logrus.Fatalf("Unable to write contents for %s: %v", file.field, err)
		}
	}
	w.Close()

	repoDetails, err := getGitInfo(commands.ExecInDir, ci.config.Options.CIRunner, ci.repoBaseFolder, ci.config.Options.RepositoryName, ci.config.Options.BaseBranch)
	if err != nil {
		logrus.Fatalf("Unable to get git details: %v", err)
	}

	url := fmt.Sprintf("%s/v0/organizations/%s/ci/scan-results", ci.config.Options.Hostname, ci.config.Options.Organization)
	req, err := http.NewRequest("POST", url, &b)
	if err != nil {
		logrus.Warn("Unable to create Request")
		return nil, err
	}

	req.Header.Set("Content-Type", w.FormDataContentType())
	req.Header.Set("Authorization", "Bearer "+ci.token)
	req.Header.Set("X-Commit-Hash", repoDetails.currentHash)
	req.Header.Set("X-Commit-Message", repoDetails.commitMessage)
	req.Header.Set("X-Branch-Name", repoDetails.branch)
	req.Header.Set("X-Master-Hash", repoDetails.masterHash)
	req.Header.Set("X-Base-Branch", ci.config.Options.BaseBranch)
	req.Header.Set("X-Origin", repoDetails.origin)
	req.Header.Set("X-Repository-Name", repoDetails.repoName)
	req.Header.Set("X-New-AI-Threshold", strconv.Itoa(ci.config.Options.NewActionItemThreshold))
	req.Header.Set("X-Severity-Threshold", ci.config.Options.SeverityThreshold)
	req.Header.Set("X-Script-Version", os.Getenv("SCRIPT_VERSION"))
	req.Header.Set("X-Image-Version", os.Getenv("IMAGE_VERSION"))
	req.Header.Set("X-CI-Runner", string(ci.config.Options.CIRunner))
	for _, report := range reports {
		req.Header.Set("X-Fairwinds-Report-Version-"+report.Report, strings.TrimSuffix(report.Version, "\n"))
	}

	client := http.DefaultClient
	resp, err := client.Do(req)
	if err != nil {
		logrus.Warn("Unable to Post results to Insights")
		return nil, err
	}
	defer resp.Body.Close()
	body, err := io.ReadAll(resp.Body)
	if err != nil {
		logrus.Warn("Unable to read results")
		return nil, err
	}

	if resp.StatusCode != http.StatusOK {
		return nil, fmt.Errorf("Invalid status code: %d - %s", resp.StatusCode, string(body))
	}

	var results models.ScanResults
	err = json.Unmarshal(body, &results)
	if err != nil {
		logrus.Warn("Unable to unmarshal results")
		return nil, err
	}
	return &results, nil
}

// all modifications to config struct must be done in this context
func setupConfiguration(cloneRepo bool) (string, string, *models.Configuration, error) {
	if cloneRepo {
		return getConfigurationForClonedRepo()
	}
	return getDefaultConfiguration()
}

func getDefaultConfiguration() (string, string, *models.Configuration, error) {
	// i.e.: ./fairwinds-insights.yaml
	config, err := readConfigurationFromFile("./" + configFileName)
	if err != nil {
		if !os.IsNotExist(errors.Unwrap(err)) {
			return "", "", nil, err
		}
		logrus.Infof("Could not detect fairwinds-insights.yaml file... auto-detecting...")
		config, err = ConfigFileAutoDetection("")
		if err != nil {
			return "", "", nil, err
		}

		err := createFileFromConfig("", configFileName, *config)
		if err != nil {
			return "", "", nil, err
		}
	}
	err = config.SetDefaults()
	if err != nil {
		return "", "", nil, err
	}
	config.SetPathDefaults()
	logrus.Infof("Running with configuration %#v", config)
	err = config.CheckForErrors()
	if err != nil {
		return "", "", nil, fmt.Errorf("Error parsing fairwinds-insights.yaml: %v", err)
	}
	return filepath.Base(""), filepath.Base(""), config, nil
}

func getConfigurationForClonedRepo() (string, string, *models.Configuration, error) {
	repoFullName := strings.TrimSpace(os.Getenv("REPOSITORY_NAME"))
	if repoFullName == "" {
		return "", "", nil, errors.New("REPOSITORY_NAME environment variable not set")
	}

	branch := strings.TrimSpace(os.Getenv("BRANCH_NAME"))
	if branch == "" {
		return "", "", nil, errors.New("BRANCH environment variable not set")
	}

	if strings.TrimSpace(os.Getenv("IMAGE_VERSION")) == "" {
		return "", "", nil, errors.New("IMAGE_VERSION environment variable not set")
	}

	var basePath string = os.Getenv("LOCAL_BASE_PATH")
	if basePath != "" {
		logrus.Infof("using basePath of %q from environment LOCAL_BASE_PATH", basePath)
	} else {
		basePath := filepath.Join("/app", "repository")
	}
	_, repoName := util.GetRepoDetails(repoFullName)
	baseRepoPath := filepath.Join(basePath, repoName)

	err := os.RemoveAll(baseRepoPath)
	if err != nil {
		return "", "", nil, fmt.Errorf("unable to delete existing directory: %v", err)
	}

	url := fmt.Sprintf("https://@github.com/%s", repoFullName)
	accessToken := strings.TrimSpace(os.Getenv("GITHUB_ACCESS_TOKEN"))
	if accessToken != "" {
		// access token is required for private repos
		url = fmt.Sprintf("https://x-access-token:%s@github.com/%s", accessToken, repoFullName)
	}

	_, err = commands.ExecInDir(basePath, exec.Command("git", "clone", "--branch", branch, url), "cloning github repository")
	if err != nil {
		return "", "", nil, fmt.Errorf("unable to clone repository: %v", err)
	}

	// i.e.: /app/repository/blog/fairwinds-insights.yaml
	configFilePath := filepath.Join(basePath, repoName, configFileName)

	config, err := readConfigurationFromFile(configFilePath)
	if err != nil {
		if !os.IsNotExist(errors.Unwrap(err)) {
			return "", "", nil, err
		}
		logrus.Infof("Could not detect fairwinds-insights.yaml file... auto-detecting...")
		config, err = ConfigFileAutoDetection(baseRepoPath)
		if err != nil {
			return "", "", nil, err
		}

		// this is how we support enabling/disabling reports on auto-discovery (when no fairwinds-insights.yaml file is found)
		if strings.TrimSpace(os.Getenv("REPORTS_CONFIG")) != "" {
			err := unmarshalAndOverrideConfig(config)
			if err != nil {
				return "", "", nil, err
			}
		}

		err := createFileFromConfig(baseRepoPath, configFileName, *config)
		if err != nil {
			return "", "", nil, err
		}
	}
	err = config.SetDefaults()
	if err != nil {
		return "", "", nil, err
	}

	err = config.SetMountedPathDefaults(basePath, baseRepoPath)
	if err != nil {
		return "", "", nil, fmt.Errorf("Could not set set path defaults correctly: %v", err)
	}

	err = config.CheckForErrors()
	if err != nil {
		return "", "", nil, fmt.Errorf("Error parsing fairwinds-insights.yaml: %v", err)
	}

	_, err = commands.ExecInDir(baseRepoPath, exec.Command("git", "update-ref", "refs/heads/"+config.Options.BaseBranch, "refs/remotes/origin/"+config.Options.BaseBranch), "updating branch ref")
	if err != nil {
		return "", "", nil, fmt.Errorf("unable to update ref for branch %s: %v", config.Options.BaseBranch, err)
	}

	return filepath.Join(baseRepoPath, "../"), baseRepoPath, config, nil
}

func unmarshalAndOverrideConfig(config *models.Configuration) error {
	var insightsReportConfig insightsReportsConfig
	err := json.Unmarshal([]byte(os.Getenv("REPORTS_CONFIG")), &insightsReportConfig)
	if err != nil {
		return fmt.Errorf("unable to parse auto-scan reports config: %v", err)
	}
	overrideReportsEnabled(config, insightsReportConfig)
	return nil
}

func overrideReportsEnabled(cfg *models.Configuration, reportConfig insightsReportsConfig) {
	if rCfg, ok := reportConfig.AutoScan["opa"]; ok {
		cfg.Reports.OPA.Enabled = rCfg.EnabledOnAutoDiscovery
	}
	if rCfg, ok := reportConfig.AutoScan["polaris"]; ok {
		cfg.Reports.Polaris.Enabled = rCfg.EnabledOnAutoDiscovery
	}
	if rCfg, ok := reportConfig.AutoScan["pluto"]; ok {
		cfg.Reports.Pluto.Enabled = rCfg.EnabledOnAutoDiscovery
	}
	if rCfg, ok := reportConfig.AutoScan["trivy"]; ok {
		cfg.Reports.Trivy.Enabled = rCfg.EnabledOnAutoDiscovery
	}
	if rCfg, ok := reportConfig.AutoScan["tfsec"]; ok {
		cfg.Reports.TFSec.Enabled = rCfg.EnabledOnAutoDiscovery
	}
}

func readConfigurationFromFile(configFilePath string) (*models.Configuration, error) {
	configHandler, err := os.Open(configFilePath)
	if err != nil {
		if os.IsNotExist(err) {
			return nil, fmt.Errorf("Please add fairwinds-insights.yaml to the base of your repository: %w", err)
		} else {
			return nil, fmt.Errorf("Could not open fairwinds-insights.yaml: %v", err)
		}
	}
	return readConfigurationFromReader(configHandler)
}

func readConfigurationFromReader(configHandler io.Reader) (*models.Configuration, error) {
	configContents, err := io.ReadAll(configHandler)
	if err != nil {
		return nil, fmt.Errorf("Could not read fairwinds-insights.yaml: %v", err)
	}
	config := models.Configuration{}
	err = yaml.Unmarshal(configContents, &config)
	if err != nil {
		return nil, fmt.Errorf("Could not parse fairwinds-insights.yaml: %v", err)
	}
	return &config, nil
}

func (ci *CIScan) ProcessRepository() ([]*models.ReportInfo, error) {
	var reports []*models.ReportInfo
	var scanErrorsReportProperties models.ScanErrorsReportProperties

	err := ci.ProcessHelmTemplates()
	if err != nil {
		scanErrorsReportProperties.AddScanErrorsReportResultFromError(err)
	}

	err = ci.CopyYaml()
	if err != nil {
		scanErrorsReportProperties.AddScanErrorsReportResultFromError(models.ScanErrorsReportResult{
			ErrorMessage: err.Error(),
			ErrorContext: "copying yaml files to configuration directory",
			Kind:         "InternalOperation",
			ResourceName: "CopyYaml",
			Remediation:  "Examine the CI logs to determine why yaml files failed to copy to the configuration directory. Perhaps memory or disk space is low.",
		})
	}

	// Scan YAML, find all images/kind/etc
	manifestImages, resources, err := ci.getAllResources()
	if err != nil {
		scanErrorsReportProperties.AddScanErrorsReportResultFromError(models.ScanErrorsReportResult{
			ErrorMessage: err.Error(),
			ErrorContext: "getting all resources from manifest files",
			Kind:         "InternalOperation",
			ResourceName: "GetAllResources",
		})
	}

	// Scan manifests with Polaris
	if ci.PolarisEnabled() {
		polarisReport, err := ci.GetPolarisReport()
		if err != nil {
			scanErrorsReportProperties.AddScanErrorsReportResultFromError(models.ScanErrorsReportResult{
				ErrorMessage: err.Error(),
				ErrorContext: "running polaris",
				Kind:         "InternalOperation",
				ResourceName: "GetPolarisReport",
			})
		} else {
			reports = append(reports, &polarisReport)
		}
	}

	if ci.TrivyEnabled() {
		manifestImagesToScan := manifestImages
		if ci.SkipTrivyManifests() {
			manifestImagesToScan = []trivymodels.Image{}
		}
		dockerImages := getDockerImages(ci.config.Images.Docker)
		trivyReport, err := ci.GetTrivyReport(dockerImages, manifestImagesToScan)
		if err != nil {
			scanErrorsReportProperties.AddScanErrorsReportResultFromError(models.ScanErrorsReportResult{
				ErrorMessage: err.Error(),
				ErrorContext: "running trivy",
				Kind:         "InternalOperation",
				ResourceName: "GetTrivyReport",
			})
		} else {
			reports = append(reports, trivyReport)
		}
	}

	workloadReport, err := ci.GetWorkloadReport(resources)
	if err != nil {
		scanErrorsReportProperties.AddScanErrorsReportResultFromError(models.ScanErrorsReportResult{
			ErrorMessage: err.Error(),
			ErrorContext: "aggregating workloads",
			Kind:         "InternalOperation",
			ResourceName: "GetWorkloadReport",
		})
	} else {
		reports = append(reports, &workloadReport)
	}

	if ci.OPAEnabled() {
		opaReport, err := ci.ProcessOPA(context.Background())
		if err != nil {
			scanErrorsReportProperties.AddScanErrorsReportResultFromError(models.ScanErrorsReportResult{
				ErrorMessage: err.Error(),
				ErrorContext: "running OPA",
				Kind:         "InternalOperation",
				ResourceName: "ProcessOPA",
			})
		} else {
			reports = append(reports, &opaReport)
		}
	}

	if ci.PlutoEnabled() {
		plutoReport, err := ci.GetPlutoReport()
		if err != nil {
			scanErrorsReportProperties.AddScanErrorsReportResultFromError(models.ScanErrorsReportResult{
				ErrorMessage: err.Error(),
				ErrorContext: "running pluto",
				Kind:         "InternalOperation",
				ResourceName: "GetPlutoReport",
			})
		} else {
			reports = append(reports, &plutoReport)
		}
	}

	if ci.TerraformEnabled() {
		terraformReports, areTerraformResults, err := ci.ProcessTerraformPaths()
		if err != nil {
			scanErrorsReportProperties.AddScanErrorsReportResultFromError(models.ScanErrorsReportResult{
				ErrorMessage: err.Error(),
				ErrorContext: "processing terraform",
				Kind:         "InternalOperation",
				ResourceName: "ProcessTerraformPaths",
			})
		} else {
			reports = append(reports, &terraformReports)
		}
	}

	if len(scanErrorsReportProperties.Items) > 0 {
		scanErrorsReport, err := ci.processScanErrorsReportProperties(scanErrorsReportProperties)
		if err != nil {
			return nil, fmt.Errorf("unable to process scan errors report items: %w", err)
		}
<<<<<<< HEAD
		reports = append(reports, &scanErrorsReport)
=======
		if areTerraformResults {
			logrus.Debugln("the Terraform report contains results")
			reports = append(reports, &terraformReports)
		}
>>>>>>> 93182a9a
	}
	return reports, nil
}

func getDockerImages(dockerImagesStr []string) []trivymodels.DockerImage {
	dockerImages := []trivymodels.DockerImage{}
	for _, v := range dockerImagesStr {
		dockerImages = append(dockerImages, trivymodels.DockerImage{
			Name: v,
		})
	}
	return dockerImages
}

func (ci *CIScan) SendAndPrintResults(reports []*models.ReportInfo) error {
	ci.printScannedFilesInfo()

	results, err := ci.sendResults(reports)
	if err != nil {
		return fmt.Errorf("Error while sending results back to %s: %v", ci.config.Options.Hostname, err)
	}
	fmt.Printf("%d new Action Items:\n", len(results.NewActionItems))
	printActionItems(results.NewActionItems)
	fmt.Printf("%d fixed Action Items:\n", len(results.FixedActionItems))
	printActionItems(results.FixedActionItems)

	if ci.JUnitEnabled() {
		err = ci.SaveJUnitFile(*results)
		if err != nil {
			return fmt.Errorf("Could not save jUnit results: %v", err)
		}
	}

	if !results.Pass {
		fmt.Printf("\n\nFairwinds Insights checks failed:\n%v\n\nVisit %s/orgs/%s/repositories for more information\n\n", err, ci.config.Options.Hostname, ci.config.Options.Organization)
		if ci.config.Options.SetExitCode {
			return ErrExitCode
		}
	} else {
		fmt.Println("\n\nFairwinds Insights checks passed.")
	}
	return nil
}

func (ci *CIScan) printScannedFilesInfo() {
	s := len(ci.config.Manifests.YamlPaths)
	if s > 0 {
		fmt.Println("Kubernetes files scanned:")
		for i, p := range ci.config.Manifests.YamlPaths {
			fmt.Printf("\t[%d/%d] - %s\n", i+1, s, p)
		}
	}

	s = len(ci.config.Manifests.Helm)
	if s > 0 {
		fmt.Println("Helm charts scanned:")
		for i, h := range ci.config.Manifests.Helm {
			fmt.Printf("\t[%d/%d] - %s/%s\n", i+1, s, h.Path, h.Name)
		}
	}

	s = len(ci.config.Terraform.Paths)
	if s > 0 {
		fmt.Println("Terraform files scanned:")
		for i, p := range ci.config.Terraform.Paths {
			fmt.Printf("\t[%d/%d] - %s\n", i+1, s, p)
		}
	}
}

func printActionItems(ais []models.ActionItem) {
	for _, ai := range ais {
		fmt.Println(ai.GetReadableTitle())
		printMultilineString("Description", ai.Description)
		printMultilineString("Remediation", ai.Remediation)
		fmt.Println()
	}
}

func printMultilineString(title, str string) {
	fmt.Println("  " + title + ":")
	if str == "" {
		str = "Unspecified"
	}
	lines := strings.Split(str, "\n")
	for idx, line := range lines {
		fmt.Println("    " + line)
		if idx == maxLinesForPrint {
			fmt.Println("    [truncated]")
			break
		}
	}
}

func createFileFromConfig(path, filename string, cfg models.Configuration) error {
	bytes, err := yaml.Marshal(cfg)
	if err != nil {
		return err
	}
	err = os.WriteFile(filepath.Join(path, filename), bytes, 0644)
	if err != nil {
		return err
	}
	return nil
}<|MERGE_RESOLUTION|>--- conflicted
+++ resolved
@@ -667,24 +667,19 @@
 				Kind:         "InternalOperation",
 				ResourceName: "ProcessTerraformPaths",
 			})
-		} else {
-			reports = append(reports, &terraformReports)
-		}
-	}
-
-	if len(scanErrorsReportProperties.Items) > 0 {
-		scanErrorsReport, err := ci.processScanErrorsReportProperties(scanErrorsReportProperties)
-		if err != nil {
-			return nil, fmt.Errorf("unable to process scan errors report items: %w", err)
-		}
-<<<<<<< HEAD
-		reports = append(reports, &scanErrorsReport)
-=======
+		}
 		if areTerraformResults {
 			logrus.Debugln("the Terraform report contains results")
 			reports = append(reports, &terraformReports)
 		}
->>>>>>> 93182a9a
+	}
+
+	if len(scanErrorsReportProperties.Items) > 0 {
+		scanErrorsReport, err := ci.processScanErrorsReportProperties(scanErrorsReportProperties)
+		if err != nil {
+			return nil, fmt.Errorf("unable to process scan errors report items: %w", err)
+		}
+		reports = append(reports, &scanErrorsReport)
 	}
 	return reports, nil
 }
