package ci

import (
	"archive/tar"
	"encoding/json"
	"fmt"
	"io"
	"os"
	"os/exec"
	"path/filepath"
	"regexp"
	"strings"

	"github.com/fairwindsops/insights-plugins/plugins/trivy/pkg/image"
	trivymodels "github.com/fairwindsops/insights-plugins/plugins/trivy/pkg/models"
	"github.com/fairwindsops/insights-plugins/plugins/trivy/pkg/util"
	"github.com/sirupsen/logrus"
	"golang.org/x/exp/slices"

	"github.com/fairwindsops/insights-plugins/plugins/ci/pkg/commands"
	"github.com/fairwindsops/insights-plugins/plugins/ci/pkg/models"
<<<<<<< HEAD
	"github.com/hashicorp/go-multierror"
=======
	ciutil "github.com/fairwindsops/insights-plugins/plugins/ci/pkg/util"
>>>>>>> e4366d77
)

func (ci *CIScan) GetTrivyReport(dockerImages []trivymodels.DockerImage, manifestImages []trivymodels.Image) (*models.ReportInfo, error) {
	allErrs := new(multierror.Error)
	err := updatePullRef(ci.config.Images.FolderName, dockerImages, manifestImages)
	if err != nil {
		return nil, err
	}

	filenameToImageName, err := downloadMissingImages(ci.config.Images.FolderName, dockerImages, manifestImages, ci.config.Options.RegistryCredentials)
	if err != nil {
		// return nil, err
		allErrs = multierror.Append(allErrs, err)
	}

	allImages, err := mergeImages(ci.config.Images.FolderName, dockerImages, manifestImages, filenameToImageName)
	if err != nil {
		// return nil, err
		return nil, multierror.Append(allErrs, err)
	}

	trivyResults, trivyVersion, scanErrs, err := scanImagesWithTrivy(allImages, *ci.config)
	if err != nil {
		return nil, multierror.Append(allErrs, scanErrs, models.ScanErrorsReportResult{
			ErrorMessage: err.Error(),
			ErrorContext: "running trivy",
			ResourceName: "unknown",
		})
		// return nil, err
	}
	if trivyResults != nil {
		filename := "trivy.json"
		err = os.WriteFile(filepath.Join(ci.config.Options.TempFolder, filename), trivyResults, 0644)
		if err != nil {
			return nil, multierror.Append(allErrs, scanErrs, err)
			// return nil, err
		}
		return &models.ReportInfo{
			Report:   "trivy",
			Filename: filename,
			Version:  trivyVersion,
		}, multierror.Append(allErrs, scanErrs)
	}
	return nil, multierror.Append(allErrs, scanErrs).ErrorOrNil()
}

// filename -> postgres_15_1_bullseye
// sha 			-> sha256:5918a4f7e04aed7ac69d2b03b9b91345556db38709f9d6354056e3fdd9a8c02f
// repoTags -> []string{"postgres:15.1-bullseye"}
type imageCallback func(filename string, sha string, tags []string)

func walkImages(folderPath string, cb imageCallback) error {
	err := filepath.Walk(folderPath, func(path string, fileInfo os.FileInfo, err error) error {
		if err != nil {
			logrus.Errorf("Error while walking path %s: %v", path, err)
			return err
		}
		if fileInfo.IsDir() {
			return nil
		}
		sha, repoTags, err := getShaAndRepoTags(path)
		if err != nil {
			return err
		}
		cb(fileInfo.Name(), sha, repoTags)
		return nil
	})
	return err
}

// updatePullRef looks through image tarballs and mark which ones are already there, by setting image.PullRef
func updatePullRef(folderPath string, dockerImages []trivymodels.DockerImage, manifestImages []trivymodels.Image) error {
	logrus.Infof("Looking through images in %s", folderPath)
	return walkImages(folderPath, func(filename string, sha string, repoTags []string) {
		for _, image := range manifestImages {
			if slices.Contains(repoTags, image.Name) {
				// already downloaded
				logrus.Infof("image (manifest) %s already downloaded", image.Name)
				image.PullRef = filename
			}
		}

		for _, image := range dockerImages {
			if slices.Contains(repoTags, image.Name) {
				// already downloaded
				logrus.Infof("image (docker) %s already downloaded", image.Name)
				image.PullRef = filename
			}
		}
	})
}

<<<<<<< HEAD
func downloadMissingImages(folderPath string, dockerImages []trivymodels.DockerImage, manifestImages []trivymodels.Image, registryCredentials models.RegistryCredentials) (errs error) {
	allErrs := new(multierror.Error)
	refLookup := map[string]string{} // postgres:15.1-bullseye -> postgres151bullseye
=======
func downloadMissingImages(folderPath string, dockerImages []trivymodels.DockerImage, manifestImages []trivymodels.Image, registryCredentials models.RegistryCredentials) (map[string]string, error) {
	refLookup := map[string]string{} // postgres:15.1-bullseye -> postgres_15_1_bullseye
>>>>>>> e4366d77
	// Download missing images
	for _, image := range manifestImages {
		if image.PullRef != "" {
			continue
		}
		if ref, ok := refLookup[image.Name]; ok {
			image.PullRef = ref
			continue
		}
		rc := registryCredentials.FindCredentialForImage(image.Name)
		output, err := downloadImageViaSkopeo(commands.ExecWithMessage, folderPath, image.Name, rc)
		if err != nil {
<<<<<<< HEAD
			allErrs = multierror.Append(allErrs, fmt.Errorf("%v: %s", err, output))
		} else {
			image.PullRef = clearString(image.Name)
			refLookup[image.Name] = image.PullRef
=======
			return nil, err
>>>>>>> e4366d77
		}
	}

	for _, image := range dockerImages {
		if image.PullRef != "" {
			continue
		}
		if ref, ok := refLookup[image.Name]; ok {
			image.PullRef = ref
			continue
		}
		rc := registryCredentials.FindCredentialForImage(image.Name)
		output, err := downloadImageViaSkopeo(commands.ExecWithMessage, folderPath, image.Name, rc)
		if err != nil {
<<<<<<< HEAD
			allErrs = multierror.Append(allErrs, fmt.Errorf("%v: %s", err, output))
		} else {
			image.PullRef = clearString(image.Name)
			refLookup[image.Name] = image.PullRef
		}
	}
	if len(allErrs.Errors) > 0 {
		return models.ScanErrorsReportResult{
			ErrorMessage: allErrs.Error(),
			ErrorContext: "downloading missing images to be scanned by trivy",
			Kind:         "InternalOperation",
			ResourceName: "DownloadMissingImages",
			Filename:     filepath.Clean(folderPath), // clean() removes potential trailing slash
=======
			return nil, err
>>>>>>> e4366d77
		}
	}
	return ciutil.ReverseMap(refLookup), nil // postgres_15_1_bullseye -> postgres:15.1-bullseye
}

func downloadImageViaSkopeo(cmdExecutor cmdExecutor, folderPath, imageName string, rc *models.RegistryCredential) (string, error) {
	logrus.Infof("Downloading missing image %s", imageName)
	dockerURL := "docker://" + imageName
	archiveName := "docker-archive:" + folderPath + clearString(imageName)
	args := []string{"copy"}

	if rc != nil {
		if rc.Username == "<token>" {
			// --src-registry-token string
			args = append(args, "--src-registry-token")
			args = append(args, rc.Password)
		} else {
			// --src-creds USERNAME[:PASSWORD]
			args = append(args, "--src-creds")
			creds := rc.Username
			if rc.Password != "" {
				creds += ":" + rc.Password
			}
			args = append(args, creds)
		}
		logrus.Infof("using credentials: %v", *rc)
	}

	if os.Getenv("SKOPEO_ARGS") != "" {
		args = append(args, strings.Split(os.Getenv("SKOPEO_ARGS"), ",")...)
	}

	args = append(args, dockerURL, archiveName)
	output, err := cmdExecutor(exec.Command("skopeo", args...), "pulling "+imageName)
	if err != nil {
		archiveFileName := folderPath + clearString(imageName)
		logrus.Infof("cleaning up file %q left behind by the failed image-copy for %s", archiveFileName, imageName)
		removeErr := os.Remove(archiveFileName)
		if removeErr != nil {
			logrus.Errorf("unable to remove file %q, this will likely cause the trivy scan to fail for this empty file: %v", archiveFileName, removeErr)
		}
		return output, err
	}
	return output, nil
}

// mergeImages - at this point, all images are downloaded at folderPath
func mergeImages(folderPath string, dockerImages []trivymodels.DockerImage, manifestImages []trivymodels.Image, filenameToImageName map[string]string) ([]trivymodels.Image, error) {
	// Untar images, read manifest.json/RepoTags, match tags to YAML
	logrus.Infof("Extracting details for all images")
	allImages := []trivymodels.Image{}
	err := walkImages(folderPath, func(filename string, sha string, repoTags []string) {
		logrus.Infof("Getting details for image file %s with SHA %s and repoTags %v", filename, sha, repoTags)
		// If the image was found in a manifest, copy its details over,
		// namely the Owner info (i.e. the deployment or other controller it is associated with)
		var image *trivymodels.Image
		for _, im := range manifestImages {
			if im.PullRef == filename {
				image = &im
				break
			}
		}
		if image == nil {
			var name, ownerName string
			if n, ok := filenameToImageName[filename]; ok {
				name = n
				ownerName = determineOwnerName(n, dockerImages)
			}
			image = &trivymodels.Image{
				Name:    name,
				PullRef: filename,
				Owner: trivymodels.Resource{
					Name: ownerName,
					Kind: "Image",
				},
			}
		}

		if len(repoTags) == 0 {
			logrus.Warningf("Could not find repo tags for %s", filename)
			name := image.Name
			nameParts := strings.Split(name, ":")
			if len(nameParts) > 1 {
				name = nameParts[0]
			}
			if len(name) > 0 {
				image.ID = name + "@" + sha
			} else {
				image.ID = sha
			}
		} else {
			repoAndTag := repoTags[0]
			repo := strings.Split(repoAndTag, ":")[0]
			image.ID = fmt.Sprintf("%s@%s", repo, sha)
			image.Name = repoAndTag
			image.Owner.Name = repo // This name is used for the filename in the Insights UI
		}

		allImages = append(allImages, *image)
	})
	return allImages, err
}

func determineOwnerName(n string, dockerImages []trivymodels.DockerImage) string {
	// if found on dockerImages, the owner name is `fairwinds-insights.yaml``
	for _, di := range dockerImages {
		if di.Name == n {
			return configFileName
		}
	}

	parts := strings.Split(n, ":")
	if len(parts) > 1 {
		return parts[0]
	}

	return ""
}

// scanImagesWithTrivy scans the images and returns a Trivy report ready to send to Insights.
func scanImagesWithTrivy(images []trivymodels.Image, configurationObject models.Configuration) (report []byte, reportVersion string, softErrs error, err error) {
	scanErrors := new(multierror.Error)
	trivyVersion, err := commands.Exec("trivy", "--version")
	if err != nil {
		return nil, "", nil, fmt.Errorf("unable to get trivy version: %v", err)
	}
	trivyVersion = strings.Split(strings.Split(trivyVersion, "\n")[0], " ")[1]
	output, err := commands.ExecWithMessage(exec.Command("trivy", "image", "--download-db-only"), "downloading trivy database")
	if err != nil {
		return nil, "", nil, fmt.Errorf("unable to download trivy database, %v: %s", err, output)
	}
	reportByRef := map[string]*trivymodels.TrivyResults{}
	for _, currentImage := range images {
		_, ok := reportByRef[currentImage.PullRef]
		if ok {
			continue
		}
		logrus.Infof("Scanning %s from file %s", currentImage.Name, currentImage.PullRef)
		results, err := ScanImageFile(configurationObject.Images.FolderName+currentImage.PullRef, currentImage.PullRef, configurationObject.Options.TempFolder, "")
		if err != nil {
			logrus.Errorf("error scanning %s from file %s: %v", currentImage.Name, currentImage.PullRef, err)
			scanErrors = multierror.Append(scanErrors, models.ScanErrorsReportResult{
				ErrorMessage: err.Error(),
				ErrorContext: "running trivy to scan image",
				Kind:         "Image",
				ResourceName: currentImage.Name,
				Filename:     currentImage.PullRef,
			})
		}
		reportByRef[currentImage.PullRef] = results
	}

	allReports := image.ConvertTrivyResultsToImageReport(images, reportByRef, false)
	// Collate results
	results := image.Minimize(allReports, trivymodels.MinimizedReport{Images: make([]trivymodels.ImageDetailsWithRefs, 0), Vulnerabilities: map[string]trivymodels.VulnerabilityDetails{}})
	trivyResults, err := json.Marshal(results)
	if err != nil {
		return nil, "", scanErrors.ErrorOrNil(), err
	}

	return trivyResults, trivyVersion, scanErrors.ErrorOrNil(), nil
}

// getShaAndRepoTags returns the SHA and repo-tags from a tarball of a an image.
func getShaAndRepoTags(path string) (string, []string, error) {
	f, err := os.Open(path)
	if err != nil {
		return "", nil, err
	}
	defer f.Close()

	tarReader := tar.NewReader(f)
	for {
		header, err := tarReader.Next()

		if err != nil {
			if err == io.EOF {
				break
			}
			return "", nil, err
		}
		if header.Name != "manifest.json" {
			continue
		}
		bytes, err := io.ReadAll(tarReader)
		if err != nil {
			return "", nil, err
		}
		jsonBody := make([]interface{}, 0)
		err = json.Unmarshal(bytes, &jsonBody)
		if err != nil {
			return "", nil, err
		}
		allRepoTags := make([]string, 0)
		var configFileName string
		for _, imageDef := range jsonBody {
			var ok bool
			configFileName, ok = imageDef.(map[string]interface{})["Config"].(string)
			if !ok {
				logrus.Warningf("Found manifest with no Config at %s", path)
				continue
			}
			repoTags, ok := imageDef.(map[string]interface{})["RepoTags"].([]interface{})
			if !ok {
				logrus.Warningf("Found manifest with no RepoTags at %s", path)
				continue
			}
			for _, tag := range repoTags {
				allRepoTags = append(allRepoTags, tag.(string))
			}
		}
		sha, err := getImageSha(path, configFileName)
		if err != nil {
			return "", nil, err
		}
		return sha, allRepoTags, nil
	}
	return "", nil, err
}

// getImageSha returns the sha from a tarball of a an image.
func getImageSha(path string, configFileName string) (string, error) {
	f, err := os.Open(path)
	if err != nil {
		return "", err
	}
	defer f.Close()

	tarReader := tar.NewReader(f)
	for {
		header, err := tarReader.Next()

		if err != nil {
			if err == io.EOF {
				break
			}
			return "", err
		}
		if header.Name != configFileName {
			continue
		}
		bytes, err := io.ReadAll(tarReader)
		if err != nil {
			return "", err
		}
		var jsonBody interface{}
		err = json.Unmarshal(bytes, &jsonBody)
		if err != nil {
			return "", err
		}
		imageSha := jsonBody.(map[string]interface{})["config"].(map[string]interface{})["Image"]

		if imageSha != nil {
			sha, ok := imageSha.(string)
			if !ok {
				return "", nil
			}
			return sha, nil
		}
	}
	return "", nil
}

func (ci *CIScan) TrivyEnabled() bool {
	return *ci.config.Reports.Trivy.Enabled
}

func (ci *CIScan) SkipTrivyManifests() bool {
	return *ci.config.Reports.Trivy.SkipManifests
}

// ScanImageFile will scan a single file with Trivy and return the results.
func ScanImageFile(imagePath, imageID, tempDir, extraFlags string) (*trivymodels.TrivyResults, error) {
	reportFile := tempDir + "/trivy-report-" + imageID + ".json"
	cmd := exec.Command("trivy", "-d", "image", "--skip-update", "-f", "json", "-o", reportFile, "--input", imagePath)
	if extraFlags != "" {
		cmd = exec.Command("trivy", "-d", "image", "--skip-update", extraFlags, "-f", "json", "-o", reportFile, "--input", imagePath)
	}
	err := util.RunCommand(cmd, "scanning "+imageID)
	if err != nil {
		logrus.Errorf("Error scanning %s at %s: %v", imageID, imagePath, err)
		return nil, err
	}
	defer func() {
		os.Remove(reportFile)
	}()

	report := trivymodels.TrivyResults{}
	data, err := os.ReadFile(reportFile)
	if err != nil {
		logrus.Errorf("Error reading report %s: %s", imageID, err)
		return nil, err
	}
	err = json.Unmarshal(data, &report)
	if err != nil {
		logrus.Errorf("Error decoding report %s: %s", imageID, err)
		return nil, err
	}

	return &report, nil
}

var imageFilenameRegex = regexp.MustCompile(`[^a-zA-Z0-9 ]+`)

// clearString - removes non-alphanumeric characters
func clearString(str string) string {
	return imageFilenameRegex.ReplaceAllString(str, "_")
}<|MERGE_RESOLUTION|>--- conflicted
+++ resolved
@@ -19,11 +19,8 @@
 
 	"github.com/fairwindsops/insights-plugins/plugins/ci/pkg/commands"
 	"github.com/fairwindsops/insights-plugins/plugins/ci/pkg/models"
-<<<<<<< HEAD
+	ciutil "github.com/fairwindsops/insights-plugins/plugins/ci/pkg/util"
 	"github.com/hashicorp/go-multierror"
-=======
-	ciutil "github.com/fairwindsops/insights-plugins/plugins/ci/pkg/util"
->>>>>>> e4366d77
 )
 
 func (ci *CIScan) GetTrivyReport(dockerImages []trivymodels.DockerImage, manifestImages []trivymodels.Image) (*models.ReportInfo, error) {
@@ -116,14 +113,9 @@
 	})
 }
 
-<<<<<<< HEAD
-func downloadMissingImages(folderPath string, dockerImages []trivymodels.DockerImage, manifestImages []trivymodels.Image, registryCredentials models.RegistryCredentials) (errs error) {
+func downloadMissingImages(folderPath string, dockerImages []trivymodels.DockerImage, manifestImages []trivymodels.Image, registryCredentials models.RegistryCredentials) (map[string]string, error) {
 	allErrs := new(multierror.Error)
-	refLookup := map[string]string{} // postgres:15.1-bullseye -> postgres151bullseye
-=======
-func downloadMissingImages(folderPath string, dockerImages []trivymodels.DockerImage, manifestImages []trivymodels.Image, registryCredentials models.RegistryCredentials) (map[string]string, error) {
 	refLookup := map[string]string{} // postgres:15.1-bullseye -> postgres_15_1_bullseye
->>>>>>> e4366d77
 	// Download missing images
 	for _, image := range manifestImages {
 		if image.PullRef != "" {
@@ -136,14 +128,10 @@
 		rc := registryCredentials.FindCredentialForImage(image.Name)
 		output, err := downloadImageViaSkopeo(commands.ExecWithMessage, folderPath, image.Name, rc)
 		if err != nil {
-<<<<<<< HEAD
 			allErrs = multierror.Append(allErrs, fmt.Errorf("%v: %s", err, output))
 		} else {
 			image.PullRef = clearString(image.Name)
 			refLookup[image.Name] = image.PullRef
-=======
-			return nil, err
->>>>>>> e4366d77
 		}
 	}
 
@@ -158,7 +146,6 @@
 		rc := registryCredentials.FindCredentialForImage(image.Name)
 		output, err := downloadImageViaSkopeo(commands.ExecWithMessage, folderPath, image.Name, rc)
 		if err != nil {
-<<<<<<< HEAD
 			allErrs = multierror.Append(allErrs, fmt.Errorf("%v: %s", err, output))
 		} else {
 			image.PullRef = clearString(image.Name)
@@ -172,9 +159,6 @@
 			Kind:         "InternalOperation",
 			ResourceName: "DownloadMissingImages",
 			Filename:     filepath.Clean(folderPath), // clean() removes potential trailing slash
-=======
-			return nil, err
->>>>>>> e4366d77
 		}
 	}
 	return ciutil.ReverseMap(refLookup), nil // postgres_15_1_bullseye -> postgres:15.1-bullseye
