package ci

import (
	"archive/tar"
	"encoding/json"
	"fmt"
	"io"
	"os"
	"os/exec"
	"path/filepath"
	"regexp"
	"strings"

	"github.com/fairwindsops/insights-plugins/plugins/trivy/pkg/image"
	trivymodels "github.com/fairwindsops/insights-plugins/plugins/trivy/pkg/models"
	"github.com/fairwindsops/insights-plugins/plugins/trivy/pkg/util"
	"github.com/sirupsen/logrus"
	"golang.org/x/exp/slices"

	"github.com/fairwindsops/insights-plugins/plugins/ci/pkg/commands"
	"github.com/fairwindsops/insights-plugins/plugins/ci/pkg/models"
	"github.com/hashicorp/go-multierror"
)

<<<<<<< HEAD
func (ci *CIScan) GetTrivyReport(manifestImages []trivymodels.Image) (report models.ReportInfo, scanErrors *multierror.Error, err error) {
	scanErrors = new(multierror.Error)
	trivyReport := models.ReportInfo{
		Report:   "trivy",
		Filename: "trivy.json",
=======
func (ci *CIScan) GetTrivyReport(dockerImages []trivymodels.DockerImage, manifestImages []trivymodels.Image) (*models.ReportInfo, error) {
	err := updatePullRef(ci.config.Images.FolderName, dockerImages, manifestImages)
	if err != nil {
		return nil, err
>>>>>>> 29c33249
	}

	err = downloadMissingImages(ci.config.Images.FolderName, dockerImages, manifestImages, ci.config.Options.RegistryCredentials)
	if err != nil {
		return nil, err
	}

	allImages, err := mergeImages(ci.config.Images.FolderName, manifestImages)
	if err != nil {
		return nil, err
	}

	trivyResults, trivyVersion, err := scanImagesWithTrivy(allImages, *ci.config)
	if err != nil {
		return nil, err
	}

	filename := "trivy.json"
	err = os.WriteFile(filepath.Join(ci.config.Options.TempFolder, filename), trivyResults, 0644)
	if err != nil {
		return nil, err
	}

	return &models.ReportInfo{
		Report:   "trivy",
		Filename: filename,
		Version:  trivyVersion,
	}, nil
}

// filename -> postgres151bullseye.tar
// sha 			-> sha256:5918a4f7e04aed7ac69d2b03b9b91345556db38709f9d6354056e3fdd9a8c02f
// repoTags -> []string{"postgres:15.1-bullseye"}
type imageCallback func(filename string, sha string, tags []string)

func walkImages(folderPath string, cb imageCallback) error {
	err := filepath.Walk(folderPath, func(path string, fileInfo os.FileInfo, err error) error {
		if err != nil {
			logrus.Errorf("Error while walking path %s: %v", path, err)
			return err
		}
		if fileInfo.IsDir() {
			return nil
		}
		sha, repoTags, err := getShaAndRepoTags(path)
		if err != nil {
			return err
		}
		cb(fileInfo.Name(), sha, repoTags)
		return nil
	})
	return err
}

// updatePullRef looks through image tarballs and mark which ones are already there, by setting image.PullRef
func updatePullRef(folderPath string, dockerImages []trivymodels.DockerImage, manifestImages []trivymodels.Image) error {
	logrus.Infof("Looking through images in %s", folderPath)
	return walkImages(folderPath, func(filename string, sha string, repoTags []string) {
		for _, image := range manifestImages {
			if slices.Contains(repoTags, image.Name) {
				// already downloaded
				logrus.Infof("image (manifest) %s already downloaded", image.Name)
				image.PullRef = filename
			}
		}

		for _, image := range dockerImages {
			if slices.Contains(repoTags, image.Name) {
				// already downloaded
				logrus.Infof("image (docker) %s already downloaded", image.Name)
				image.PullRef = filename
			}
		}
	})
<<<<<<< HEAD
	if err != nil {
		// return trivyReport, scanErrors.ErrorOrNil(), err
		scanErrors = multierror.Append(scanErrors, err.Errors...)
	}
=======
}
>>>>>>> 29c33249

func downloadMissingImages(folderPath string, dockerImages []trivymodels.DockerImage, manifestImages []trivymodels.Image, registryCredentials models.RegistryCredentials) error {
	refLookup := map[string]string{} // postgres:15.1-bullseye -> postgres151bullseye
	// Download missing images
	for _, image := range manifestImages {
		if image.PullRef != "" {
			continue
		}
		if ref, ok := refLookup[image.Name]; ok {
			image.PullRef = ref
			continue
		}
		rc := registryCredentials.FindCredentialForImage(image.Name)
		_, err := downloadImageViaSkopeo(commands.ExecWithMessage, folderPath, image.Name, rc)
		if err != nil {
			return err
		}
		image.PullRef = clearString(image.Name)
		refLookup[image.Name] = image.PullRef
	}

	for _, image := range dockerImages {
		if image.PullRef != "" {
			continue
		}
		if ref, ok := refLookup[image.Name]; ok {
			image.PullRef = ref
			continue
		}
<<<<<<< HEAD
		output, err := commands.ExecWithMessage(cmd, "pulling "+manifestImages[idx].Name)
		if err != nil {
			return trivyReport, nil, fmt.Errorf("%v: %s", err, output)
=======
		rc := registryCredentials.FindCredentialForImage(image.Name)
		_, err := downloadImageViaSkopeo(commands.ExecWithMessage, folderPath, image.Name, rc)
		if err != nil {
			return err
		}
		image.PullRef = clearString(image.Name)
		refLookup[image.Name] = image.PullRef
	}
	return nil
}

func downloadImageViaSkopeo(cmdExecutor cmdExecutor, folderPath, imageName string, rc *models.RegistryCredential) (string, error) {
	logrus.Infof("Downloading missing image %s", imageName)
	dockerURL := "docker://" + imageName
	archiveName := "docker-archive:" + folderPath + clearString(imageName)
	args := []string{"copy"}

	if rc != nil {
		if rc.Username == "<token>" {
			// --src-registry-token string
			args = append(args, "--src-registry-token")
			args = append(args, rc.Password)
		} else {
			// --src-creds USERNAME[:PASSWORD]
			args = append(args, "--src-creds")
			creds := rc.Username
			if rc.Password != "" {
				creds += ":" + rc.Password
			}
			args = append(args, creds)
>>>>>>> 29c33249
		}
		logrus.Infof("using credentials: %v", *rc)
	}

	if os.Getenv("SKOPEO_ARGS") != "" {
		args = append(args, strings.Split(os.Getenv("SKOPEO_ARGS"), ",")...)
	}

	args = append(args, dockerURL, archiveName)
	return cmdExecutor(exec.Command("skopeo", args...), "pulling "+imageName)
}

// mergeImages - at this point, all images are downloaded at folderPath
func mergeImages(folderPath string, manifestImages []trivymodels.Image) ([]trivymodels.Image, error) {
	// Untar images, read manifest.json/RepoTags, match tags to YAML
	logrus.Infof("Extracting details for all images")
	allImages := []trivymodels.Image{}
	err := walkImages(folderPath, func(filename string, sha string, repoTags []string) {
		logrus.Infof("Getting details for image file %s with SHA %s", filename, sha)
		// If the image was found in a manifest, copy its details over,
		// namely the Owner info (i.e. the deployment or other controller it is associated with)
		var image *trivymodels.Image
		for _, im := range manifestImages {
			if im.PullRef == filename {
				image = &im
				break
			}
		}
		if image == nil {
			image = &trivymodels.Image{
				PullRef: filename,
				Owner: trivymodels.Resource{
					Kind: "Image",
				},
			}
		}

		if len(repoTags) == 0 {
			logrus.Warningf("Could not find repo tags for %s", filename)
			name := image.Name
			nameParts := strings.Split(name, ":")
			if len(nameParts) > 1 {
				name = nameParts[0]
			}
			if len(name) > 0 {
				image.ID = name + "@" + sha
			} else {
				image.ID = sha
			}
		} else {
			repoAndTag := repoTags[0]
			repo := strings.Split(repoAndTag, ":")[0]
			image.ID = fmt.Sprintf("%s@%s", repo, sha)
			image.Name = repoAndTag
			image.Owner.Name = repo // This name is used for the filename in the Insights UI
		}

		allImages = append(allImages, *image)
	})
<<<<<<< HEAD
	if err != nil {
		return trivyReport, nil, err
	}
	// Scan Images with Trivy
	trivyResults, trivyVersion, imageScanErrors, err := scanImagesWithTrivy(allImages, *ci.config)
	if err != nil {
		return trivyReport, nil, err
	}
	if imageScanErrors != nil {
		scanErrors = append(scanErrors, imageScanErrors)
	}
	err = os.WriteFile(filepath.Join(ci.config.Options.TempFolder, trivyReport.Filename), trivyResults, 0644)
	if err != nil {
		return trivyReport, scanErrors, err
	}

	trivyReport.Version = trivyVersion
	return trivyReport, scanErrors.ErrorOrNil(), nil
}

type imageCallback func(filename string, sha string, tags []string)

func walkImages(config *models.Configuration, cb imageCallback) error {
	err := filepath.Walk(config.Images.FolderName, func(path string, info os.FileInfo, err error) error {
		logrus.Info(path)
		if err != nil {
			logrus.Errorf("Error while walking path %s: %v", path, err)
			return err
		}
		if info.IsDir() {
			return nil
		}
		sha, repoTags, err := getShaAndRepoTags(path)
		if err != nil {
			return err
		}
		cb(info.Name(), sha, repoTags)
		return nil
	})
	return err
=======
	return allImages, err
>>>>>>> 29c33249
}

// scanImagesWithTrivy scans the images and returns a Trivy report ready to send to Insights.
func scanImagesWithTrivy(images []trivymodels.Image, configurationObject models.Configuration) (report []byte, reportVersion string, scanErrors *multierror.Error, err error) {
	scanErrors = new(multierror.Error)
	trivyVersion, err := commands.Exec("trivy", "--version")
	if err != nil {
		return nil, "", nil, fmt.Errorf("unable to get trivy version: %v", err)
	}
	trivyVersion = strings.Split(strings.Split(trivyVersion, "\n")[0], " ")[1]
	output, err := commands.ExecWithMessage(exec.Command("trivy", "image", "--download-db-only"), "downloading trivy database")
	if err != nil {
		return nil, "", nil, fmt.Errorf("unable to download trivy database, %v: %s", err, output)
	}
	reportByRef := map[string]*trivymodels.TrivyResults{}
	for _, currentImage := range images {
		_, ok := reportByRef[currentImage.PullRef]
		if ok {
			continue
		}
		logrus.Infof("Scanning %s from file %s", currentImage.Name, currentImage.PullRef)
		results, err := ScanImageFile(configurationObject.Images.FolderName+currentImage.PullRef, currentImage.PullRef, configurationObject.Options.TempFolder, "")
		if err != nil {
			logrus.Errorf("error scanning %s from file %s: %v", currentImage.Name, currentImage.PullRef, err)
			scanErrors := append(scanErrors, models.ScanErrorsReportResult{
				ErrorMessage: err.Error(),
				ErrorContext: "running trivy to scan image",
				Kind:         "Image",
				ResourceName: currentImage.Name,
				Filename:     currentImage.PullRef,
			})
		}
		reportByRef[currentImage.PullRef] = results
	}

	allReports := image.ConvertTrivyResultsToImageReport(images, reportByRef, false)
	// Collate results
	results := image.Minimize(allReports, trivymodels.MinimizedReport{Images: make([]trivymodels.ImageDetailsWithRefs, 0), Vulnerabilities: map[string]trivymodels.VulnerabilityDetails{}})
	trivyResults, err := json.Marshal(results)
	if err != nil {
		return nil, "", scanErrors.ErrorOrNil(), err
	}

	return trivyResults, trivyVersion, scanErrors.ErrorOrNil(), nil
}

// getShaAndRepoTags returns the SHA and repo-tags from a tarball of a an image.
func getShaAndRepoTags(path string) (string, []string, error) {
	f, err := os.Open(path)
	if err != nil {
		return "", nil, err
	}
	defer f.Close()

	tarReader := tar.NewReader(f)
	for {
		header, err := tarReader.Next()

		if err != nil {
			if err == io.EOF {
				break
			}
			return "", nil, err
		}
		if header.Name != "manifest.json" {
			continue
		}
		bytes, err := io.ReadAll(tarReader)
		if err != nil {
			return "", nil, err
		}
		jsonBody := make([]interface{}, 0)
		err = json.Unmarshal(bytes, &jsonBody)
		if err != nil {
			return "", nil, err
		}
		allRepoTags := make([]string, 0)
		var configFileName string
		for _, imageDef := range jsonBody {
			var ok bool
			configFileName, ok = imageDef.(map[string]interface{})["Config"].(string)
			if !ok {
				logrus.Warningf("Found manifest with no Config at %s", path)
				continue
			}
			repoTags, ok := imageDef.(map[string]interface{})["RepoTags"].([]interface{})
			if !ok {
				logrus.Warningf("Found manifest with no RepoTags at %s", path)
				continue
			}
			for _, tag := range repoTags {
				allRepoTags = append(allRepoTags, tag.(string))
			}
		}
		sha, err := getImageSha(path, configFileName)
		if err != nil {
			return "", nil, err
		}
		return sha, allRepoTags, nil
	}
	return "", nil, err
}

// getImageSha returns the sha from a tarball of a an image.
func getImageSha(path string, configFileName string) (string, error) {
	f, err := os.Open(path)
	if err != nil {
		return "", err
	}
	defer f.Close()

	tarReader := tar.NewReader(f)
	for {
		header, err := tarReader.Next()

		if err != nil {
			if err == io.EOF {
				break
			}
			return "", err
		}
		if header.Name != configFileName {
			continue
		}
		bytes, err := io.ReadAll(tarReader)
		if err != nil {
			return "", err
		}
		var jsonBody interface{}
		err = json.Unmarshal(bytes, &jsonBody)
		if err != nil {
			return "", err
		}
		imageSha := jsonBody.(map[string]interface{})["config"].(map[string]interface{})["Image"]

		if imageSha != nil {
			sha, ok := imageSha.(string)
			if !ok {
				return "", nil
			}
			return sha, nil
		}
	}
	return "", nil
}

func (ci *CIScan) TrivyEnabled() bool {
	return *ci.config.Reports.Trivy.Enabled
}

func (ci *CIScan) SkipTrivyManifests() bool {
	return *ci.config.Reports.Trivy.SkipManifests
}

// ScanImageFile will scan a single file with Trivy and return the results.
func ScanImageFile(imagePath, imageID, tempDir, extraFlags string) (*trivymodels.TrivyResults, error) {
	reportFile := tempDir + "/trivy-report-" + imageID + ".json"
	cmd := exec.Command("trivy", "-d", "image", "--skip-update", "-f", "json", "-o", reportFile, "--input", imagePath)
	if extraFlags != "" {
		cmd = exec.Command("trivy", "-d", "image", "--skip-update", extraFlags, "-f", "json", "-o", reportFile, "--input", imagePath)
	}
	err := util.RunCommand(cmd, "scanning "+imageID)
	if err != nil {
		logrus.Errorf("Error scanning %s at %s: %v", imageID, imagePath, err)
		return nil, err
	}
	defer func() {
		os.Remove(reportFile)
	}()

	report := trivymodels.TrivyResults{}
	data, err := os.ReadFile(reportFile)
	if err != nil {
		logrus.Errorf("Error reading report %s: %s", imageID, err)
		return nil, err
	}
	err = json.Unmarshal(data, &report)
	if err != nil {
		logrus.Errorf("Error decoding report %s: %s", imageID, err)
		return nil, err
	}

	return &report, nil
}

var imageFilenameRegex = regexp.MustCompile(`[^a-zA-Z0-9 ]+`)

// clearString - removes non-alphanumeric characters
func clearString(str string) string {
	return imageFilenameRegex.ReplaceAllString(str, "")
}<|MERGE_RESOLUTION|>--- conflicted
+++ resolved
@@ -22,18 +22,10 @@
 	"github.com/hashicorp/go-multierror"
 )
 
-<<<<<<< HEAD
-func (ci *CIScan) GetTrivyReport(manifestImages []trivymodels.Image) (report models.ReportInfo, scanErrors *multierror.Error, err error) {
-	scanErrors = new(multierror.Error)
-	trivyReport := models.ReportInfo{
-		Report:   "trivy",
-		Filename: "trivy.json",
-=======
 func (ci *CIScan) GetTrivyReport(dockerImages []trivymodels.DockerImage, manifestImages []trivymodels.Image) (*models.ReportInfo, error) {
 	err := updatePullRef(ci.config.Images.FolderName, dockerImages, manifestImages)
 	if err != nil {
 		return nil, err
->>>>>>> 29c33249
 	}
 
 	err = downloadMissingImages(ci.config.Images.FolderName, dockerImages, manifestImages, ci.config.Options.RegistryCredentials)
@@ -108,14 +100,7 @@
 			}
 		}
 	})
-<<<<<<< HEAD
-	if err != nil {
-		// return trivyReport, scanErrors.ErrorOrNil(), err
-		scanErrors = multierror.Append(scanErrors, err.Errors...)
-	}
-=======
-}
->>>>>>> 29c33249
+}
 
 func downloadMissingImages(folderPath string, dockerImages []trivymodels.DockerImage, manifestImages []trivymodels.Image, registryCredentials models.RegistryCredentials) error {
 	refLookup := map[string]string{} // postgres:15.1-bullseye -> postgres151bullseye
@@ -145,11 +130,6 @@
 			image.PullRef = ref
 			continue
 		}
-<<<<<<< HEAD
-		output, err := commands.ExecWithMessage(cmd, "pulling "+manifestImages[idx].Name)
-		if err != nil {
-			return trivyReport, nil, fmt.Errorf("%v: %s", err, output)
-=======
 		rc := registryCredentials.FindCredentialForImage(image.Name)
 		_, err := downloadImageViaSkopeo(commands.ExecWithMessage, folderPath, image.Name, rc)
 		if err != nil {
@@ -180,7 +160,6 @@
 				creds += ":" + rc.Password
 			}
 			args = append(args, creds)
->>>>>>> 29c33249
 		}
 		logrus.Infof("using credentials: %v", *rc)
 	}
@@ -240,50 +219,7 @@
 
 		allImages = append(allImages, *image)
 	})
-<<<<<<< HEAD
-	if err != nil {
-		return trivyReport, nil, err
-	}
-	// Scan Images with Trivy
-	trivyResults, trivyVersion, imageScanErrors, err := scanImagesWithTrivy(allImages, *ci.config)
-	if err != nil {
-		return trivyReport, nil, err
-	}
-	if imageScanErrors != nil {
-		scanErrors = append(scanErrors, imageScanErrors)
-	}
-	err = os.WriteFile(filepath.Join(ci.config.Options.TempFolder, trivyReport.Filename), trivyResults, 0644)
-	if err != nil {
-		return trivyReport, scanErrors, err
-	}
-
-	trivyReport.Version = trivyVersion
-	return trivyReport, scanErrors.ErrorOrNil(), nil
-}
-
-type imageCallback func(filename string, sha string, tags []string)
-
-func walkImages(config *models.Configuration, cb imageCallback) error {
-	err := filepath.Walk(config.Images.FolderName, func(path string, info os.FileInfo, err error) error {
-		logrus.Info(path)
-		if err != nil {
-			logrus.Errorf("Error while walking path %s: %v", path, err)
-			return err
-		}
-		if info.IsDir() {
-			return nil
-		}
-		sha, repoTags, err := getShaAndRepoTags(path)
-		if err != nil {
-			return err
-		}
-		cb(info.Name(), sha, repoTags)
-		return nil
-	})
-	return err
-=======
 	return allImages, err
->>>>>>> 29c33249
 }
 
 // scanImagesWithTrivy scans the images and returns a Trivy report ready to send to Insights.
