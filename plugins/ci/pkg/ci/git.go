--- conflicted
+++ resolved
@@ -35,6 +35,7 @@
 			return nil, err
 		}
 	}
+	logrus.Infof("Master hash: %s", masterHash)
 
 	currentHash := os.Getenv("CURRENT_HASH")
 	if currentHash == "" {
@@ -44,6 +45,7 @@
 			return nil, err
 		}
 	}
+	logrus.Infof("Current hash: %s", masterHash)
 
 	commitMessage := os.Getenv("COMMIT_MESSAGE")
 	if commitMessage == "" {
@@ -56,10 +58,7 @@
 	if len(commitMessage) > 100 {
 		commitMessage = commitMessage[:100] // Limit to 100 chars, double the length of github recommended length
 	}
-<<<<<<< HEAD
-=======
 	logrus.Infof("Commit message: %s", commitMessage)
->>>>>>> 6448a2a0
 
 	branch := os.Getenv("BRANCH_NAME")
 	if branch == "" {
@@ -69,6 +68,7 @@
 			return nil, err
 		}
 	}
+	logrus.Infof("Branch: %s", branch)
 
 	origin := os.Getenv("ORIGIN_URL")
 	if origin == "" {
@@ -78,10 +78,7 @@
 			return nil, err
 		}
 	}
-<<<<<<< HEAD
-=======
 	logrus.Infof("Origin: %s", util.RemoveToken(origin))
->>>>>>> 6448a2a0
 
 	if repoName == "" {
 		logrus.Infof("No repositoryName set, defaulting to origin.")
@@ -101,15 +98,14 @@
 		}
 		repoName = strings.TrimSuffix(repoName, ".git")
 	}
+	logrus.Infof("Repo Name: %s", repoName)
 
-	gitInfo := gitInfo{
+	return &gitInfo{
 		masterHash:    strings.TrimSuffix(masterHash, "\n"),
 		currentHash:   strings.TrimSuffix(currentHash, "\n"),
 		commitMessage: strings.TrimSuffix(commitMessage, "\n"),
 		branch:        strings.TrimSuffix(branch, "\n"),
 		origin:        strings.TrimSuffix(origin, "\n"),
 		repoName:      strings.TrimSuffix(repoName, "\n"),
-	}
-	logrus.Infof("git info: %+v", gitInfo)
-	return &gitInfo, nil
+	}, nil
 }