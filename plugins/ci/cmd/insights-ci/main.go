--- conflicted
+++ resolved
@@ -7,127 +7,25 @@
 	"github.com/sirupsen/logrus"
 )
 
-<<<<<<< HEAD
-func main() {
-	ciScan, err := ci.NewCIScan()
-	if err != nil {
-		exitWithError("Error creating CI Scan main struct", err)
-=======
-const maxLinesForPrint = 8
-
 func main() {
 	ciScan, err := ci.NewCIScan()
 	if err != nil {
 		exitWithError(ciScan, "Error creating CI Scan main struct", err)
 	}
 
-	err = ciScan.ProcessHelmTemplates()
-	if err != nil {
-		exitWithError(ciScan, "Error while processing helm templates", err)
-	}
-
-	err = ciScan.CopyYaml()
-	if err != nil {
-		exitWithError(ciScan, "Error while copying YAML files", err)
-	}
-
-	// Scan YAML, find all images/kind/etc
-	manifestImages, resources, err := ciScan.GetAllResources()
-	if err != nil {
-		exitWithError(ciScan, "Error while extracting images from YAML manifests", err)
-	}
-
-	var reports []models.ReportInfo
-
-	// Scan manifests with Polaris
-	if ciScan.PolarisEnabled() {
-		polarisReport, err := ciScan.GetPolarisReport()
-		if err != nil {
-			exitWithError(ciScan, "Error while running Polaris", err)
-		}
-		reports = append(reports, polarisReport)
-	}
-
-	if ciScan.TrivyEnabled() {
-		manifestImagesToScan := manifestImages
-		if ciScan.SkipTrivyManifests() {
-			manifestImagesToScan = []trivymodels.Image{}
-		}
-		trivyReport, err := ciScan.GetTrivyReport(manifestImagesToScan)
-		if err != nil {
-			exitWithError(ciScan, "Error while running Trivy", err)
-		}
-		reports = append(reports, trivyReport)
->>>>>>> 4a922f81
-	}
-	defer ciScan.Close()
-
 	reports, err := ciScan.ProcessRepository()
 	if err != nil {
-<<<<<<< HEAD
-		exitWithError("Error processing repository", err)
+		exitWithError(ciScan, "Error processing repository", err)
 	}
 
 	err = ciScan.SendAndPrintResults(reports)
 	if err != nil {
 		if err == ci.ErrExitCode {
-=======
-		exitWithError(ciScan, "Error while aggregating workloads", err)
-	}
-	reports = append(reports, workloadReport)
-
-	if ciScan.OPAEnabled() {
-		opaReport, err := ciScan.ProcessOPA(context.Background())
-		if err != nil {
-			exitWithError(ciScan, "Error while running OPA", err)
-		}
-		reports = append(reports, opaReport)
-	}
-
-	if ciScan.PlutoEnabled() {
-		plutoReport, err := ciScan.GetPlutoReport()
-		if err != nil {
-			exitWithError(ciScan, "Error while running Pluto", err)
-		}
-		reports = append(reports, plutoReport)
-	}
-
-	results, err := ciScan.SendResults(reports, resources)
-	if err != nil {
-		exitWithError(ciScan, "Error while sending results back to "+ciScan.Hostname(), err)
-	}
-	fmt.Printf("%d new Action Items:\n", len(results.NewActionItems))
-	printActionItems(results.NewActionItems)
-	fmt.Printf("%d fixed Action Items:\n", len(results.FixedActionItems))
-	printActionItems(results.FixedActionItems)
-
-	if ciScan.JUnitEnabled() {
-		err = ciScan.SaveJUnitFile(*results)
-		if err != nil {
-			exitWithError(ciScan, "Could not save jUnit results", err)
-		}
-	}
-
-	if !results.Pass {
-		fmt.Printf(
-			"\n\nFairwinds Insights checks failed:\n%v\n\nVisit %s/orgs/%s/repositories for more information\n\n",
-			err, ciScan.Hostname(), ciScan.Organization())
-		if ciScan.ExitCode() {
->>>>>>> 4a922f81
 			os.Exit(1)
 		}
-		exitWithError("Error sending results to insights", err)
+		exitWithError(ciScan, "Error sending results to insights", err)
 	}
-
 	ciScan.Close()
-}
-
-func exitWithError(message string, err error) {
-	if err != nil {
-		logrus.Fatalf("%s: %s", message, err.Error())
-	} else {
-		logrus.Fatal(message)
-	}
 }
 
 func exitWithError(ciScan *ci.CIScan, message string, err error) {
