--- conflicted
+++ resolved
@@ -1,19 +1,16 @@
 # Changelog
-<<<<<<< HEAD
-
-## 0.15.3
+
+## 0.1.1
 * Adds auto config. file generation by scanning the repository files
 
-## 0.15.2
+## 0.1.1
 * Fix reading helm `valuesFile` and `fluxFile` when on cloned repo context
 * Fix internal `baseFolder` when not in cloned repo context
-=======
 ## 1.1.0
 * Add an `insightsinfo` function to make Insights information available in rego.
 
 ## 1.0.0
 * Update plugin version
->>>>>>> 396fc782
 
 ## 0.15.1
 * Run apk update
