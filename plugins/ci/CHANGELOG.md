# Changelog

<<<<<<< HEAD
## 5.2.8
* Print soft-errors to output to increase error awareness
=======
## 5.2.9
* update trivy to 0.48.1

## 5.2.8
* Bump alpine to 3.19
>>>>>>> c1ecddcf

## 5.2.7
* Ignore `setExitCode` when running on auto-scan mode

## 5.2.6
* Update dependencies

## 5.2.5
* Fix removing `.git` from repository name

## 5.2.4
* Update to go 1.21

## 5.2.3
* Update binary dependency `trivy`

## 5.2.2
* Update dependencies 

## 5.2.1
* Update dependencies 

## 5.2.0
* Add `reports.goldilocks.enabled` support (default `true`)
* Add `reports.prometheus-metrics.enabled` support (default `true`)

## 5.1.3
* Add warning message and prevent panic when we find a podSpec with no containers

## 5.1.2
* Bump polaris version to 8.2.3

## 5.1.1
* Update go libraries
* Update trivy/opa version

## 5.1.0
* Update dependencies (polaris 8.0.0)

## 5.0.4
* Update dependencies

## 5.0.3
* Update dependencies

## 5.0.2
* update dependencies

## 5.0.1
* Support for insecure TLS override in uploader

## 5.0.0
* Fixes bug where relative path were not preserved on filename field for yaml manifest files.

## 4.2.10
* update alpine and x/net

## 4.2.9
* Restore command standard-error being returned and reflected in CI logs and scan-error report action items, from PR #754.

## 4.2.8
* Fix STDOUT parsing

## 4.2.7
* update dependencies

## 4.2.6
* update alpine and go modules

## 4.2.5
* Clarify the log message when there have been no tfsec findings after processing all terraform paths.

## 4.2.4
* Fix removal of the repository path from tfsec result file names, when said result is for a Terraform module. THis bug caused these file names to begin with `/app/repository/{repository name}`.
* Log the version of the CI plugin.

## 4.2.3
* Revert 4.2.2

## 4.2.2
* Update pluto from 5.11.2 to 5.12.0
* Update Polaris from 7.2.1 to 7.3.0
* Update Helm from 3.10.3 to 3.11.0


## 4.2.1
* update dependencies

## 4.2.0
* CI scanning will continue when an error is encountered, such as templating a Helm chart into Kubernetes manifests. These errors will be reflected as Insights action items, in a new `ScanErrors` report type.

## 4.1.5
* skip downloading in-container `images.docker` images that has env. variables on their names

## 4.1.4
* update go modules

## 4.1.3
* Fixes when using `helm.values` causes tmp filepath to get mangled

## 4.1.2
* Fixes missing image info (name and owner name) when the download of `docker.images` are done inside the CI plugin execution

## 4.1.1
* update x/net and alpine

## 4.1.0
* Add support for configuring reports when using auto-discovery via `REPORTS_CONFIG` env var

## 4.0.0
* Enable the tfsec report by default. If `terraform -> paths` are specified, they will be scanned unless `reports -> tfsec -> enabled` is explicitly set to `false` in fairwinds-insights.yaml.

## 3.4.0
* Support for private images (REGISTRY_CREDENTIALS)

## 3.3.0
* Support `images.docker` download images inside the plugin

## 3.2.1
* update trivy

## 3.2.0
* Add alternative GIT commands to fetch masterHash
* Make some GIT commands optional (masterHash, commitMessage, branch and origin)
* Add CI_RUNNER env. var support
* Add hint logs based on CI runner

## 3.1.0
* Update tfsec, pluto, and polaris to adress additional `x/text` and `x/net` CVEs
* Bump Helm to 3.10.2

## 3.0.0
* Add Terraform scanning via a tfsec report

## 2.4.1
* Temporarily revert terraform scanning

## 2.4.0
* Add Terraform scanning via a tfsec report

## 2.3.0
* Update trivy to version 0.34.0

## 2.2.4
* Update x/text to remove CVE

## 2.2.3
* Update dependencies

## 2.2.2
* Update to go 1.19

## 2.2.1
* Update versions

## 2.2.0
* Build docker images for linux/arm64, and update to Go 1.19.1

## 2.1.12
* Improves logging to show k8s and helm files

## 2.1.11
* Fix `helm template` command in some environments

## 2.1.10
* Fix leaking access token in std out.

## 2.1.9
* upgrade plugins on build

## 2.1.8
* Fix for missing fields in container manifests

## 2.1.7
* Update dependencies

## 2.1.6
* Fix OPA panic if `kind` field is missing

## 2.1.5
* update packages

## 2.1.4
* update packages

## 2.1.3
* Fix for git 2.35.2

## 2.1.2
* support HPA v2beta1 in OPA checks

## 2.1.1
* update to go 1.18 and update packages

## 2.1.0
* update Trivy plugin

## 2.0.3
* Update alpine to remove CVE

## 2.0.2
* Add debug info

## 2.0.1
* update versions

## 2.0.0
* updated CI NewActionItemThreshold default to -1

## 1.6.2
* Fix auto-detection on resolving non-kubernetes manifests.

## 1.6.1
* Bump alpine to 3.16

## 1.6.0
* Add `ValuesFiles` to fairwinds-insights.yaml, allowing specification of multiple Helm values files.
* Allow both Helm values files and inline fairwinds-insights.yaml values to be used. The inline values override those from values files.

## 1.5.8
* update versions

## 1.5.7
* update versions

## 1.5.6
* Add option to add more skopeo arguments through `SKOPEO_ARGS` environment variable

## 1.5.5
* Fix trivy scan output location

## 1.5.4
* Revert trivy version

## 1.5.3
* Update packages

## 1.5.2
* Image scannning update

## 1.5.1
* Update vulnerable packages

## 1.5.0
* Trivy no longer downloads images

## 1.4.2
* Update alpine to remove CVE

## 1.4.1
* Obtain the OPA version from its Go package when submitting an OPA report (commit cd93f76).

## 1.4.0
* Update Trivy to 0.24

## 1.3.3
* Fix go.mod.

## 1.3.2
* Fix trivy `image.ScanImageFile` arguments

## 1.3.1
* Fix go.mod `module`, and `import`s, to use plugins sub-directory.

## 1.3.0
* Process v2 CustomChecks, which no longer have an Instance accompanying the rego policy.
* Debug output can be enabled by setting the `LOGRUS_LEVEL` environment variable to `debug`.
* Processing of checks will now continue when there has been a failure, to collect and output all failure conditions. Multiple errors may be reflected in plugin output.

## 1.2.3
* Updated libs

## 1.2.2
* Fix trivy command parameters on 0.23.0

## 1.2.1
* Updated trivy version to 0.23.0
* Drop root command

## 1.2.0
* Adds auto config. file generation by scanning the repository files

## 1.1.1
* Fix reading helm `valuesFile` and `fluxFile` when on cloned repo context
* Fix internal `baseFolder` when not in cloned repo context

## 1.1.0
* Add an `insightsinfo` function to make Insights information available in rego.

## 1.0.0
* Update plugin version

## 0.15.1
* Run apk update

## 0.15.0
* Support for external git repository

## 0.14.2
* Update dependencies

## 0.14.1
* Update OPA for removed CRD.

## 0.14.0
* Update Polaris to version 5.0.0
* Update Pluto to version v5.3.2

## 0.13.7
* Updated trivy version to 0.22.0

## 0.13.6
* Adds the HTTP body to the error to provide better error messages

## 0.13.5
* Update Go modules

## 0.13.4
* Updated trivy version

## 0.13.3
* Fix panic for missing sha in the image

## 0.13.2
* Bump alpine to 3.15

## 0.13.1
* Bump go modules

## 0.13.0
* Added environment variable for git informations.

## 0.12.1
* rebuild to fix CVEs in alpine:3.14

## 0.12.0
* Add helm `fluxFile` and `version` support

## 0.11.0
* Add helm remote chart functionality

## 0.10.13
* Bump dependencies and rebuild

## 0.10.12
* Handle type conversion errors for resource metadata

## 0.10.11
* rebuild to fix CVEs in alpine:3.14

## 0.10.10
* rebuilt to fix CVEs in alpine 3.14

## 0.10.9
* update trivy version

## 0.10.8
* update Go modules

## 0.10.7
* Improve error messages 
* Add missing error checks

## 0.10.6
* Add SHA for docker images

## 0.10.5
* Add option to skip images contained in manifests when running trivy

## 0.10.4
* Add some debug logs

## 0.10.3
* Handle error in walkpath

## 0.10.2
* Update Go and modules

## 0.10.1
* Improve error handling in CI's git fetch info process

## 0.10.0
* update go dependencies

## 0.9.2
* Fix bug in Trivy to allow namespace to be sent up.

## 0.9.1
* Bump Alpine to 3.14

## 0.9.0
* Added configuration options to disable individual reports

## 0.8.5
* Fix `Options.TempFolder`  default destination

## 0.8.4
* Update alpine image

## 0.8.3
* Fix workload names

## 0.8.2
* Fix helm file name by replacing the release-name prefix.

## 0.8.1
* Dedupe Trivy scans

## 0.8.0
* Improved logging and output

## 0.7.2
* Respect mainline branch specified in config.

## 0.7.1
* update Trivy

## 0.7.0
* Add commit messages to scan

## 0.6.0
* Start sending fairwinds-insights.yaml to backend

## 0.5.0
* Add OPA as another check
* Add Pluto as another check

## 0.4.10
* Strip tags from manifest free images

## 0.4.9
* Added containers to workloads report
* Add container name to Trivy results

## 0.4.8
* Add log statement to Trivy

## 0.4.7
* Update Trivy to 0.11.0

## 0.4.6
* Added name to images that aren't in manifest

## 0.4.5
* Remove "******.com:" prefix and ".git" suffix from default repo name

## 0.4.4
* Update CHANGELOG

## 0.4.3
* Made `repositoryName` optional

## 0.4.2
* Fixed a bug in error output

## 0.4.0
* created a separate `RunCommand` that doesn't have trivy-specific logic
* started logging stdout/stderr directly instead of through logrus, to preserve newlines
* fixed formatting on message
* remove `panic`s
* push helm values to file instead of using `--set`
* change output message
* set config defaults

## 0.3.0

* Updating Polaris version from 0.6 to 1.1

## 0.2.0

* New config format
* Send Kubernetes Resources to be saved
* Base results based on new action items instead of "Score"

## 0.1.1

* Process helm templates

## 0.1.0

* Initial release<|MERGE_RESOLUTION|>--- conflicted
+++ resolved
@@ -1,15 +1,13 @@
 # Changelog
 
-<<<<<<< HEAD
-## 5.2.8
+## 5.2.10
 * Print soft-errors to output to increase error awareness
-=======
+
 ## 5.2.9
 * update trivy to 0.48.1
 
 ## 5.2.8
 * Bump alpine to 3.19
->>>>>>> c1ecddcf
 
 ## 5.2.7
 * Ignore `setExitCode` when running on auto-scan mode
