--- conflicted
+++ resolved
@@ -1,13 +1,10 @@
 # Changelog
 
-<<<<<<< HEAD
 ## 5.3.0
 * Added files that were modified to CI scan response
 
-=======
 ## 5.2.9
 * update trivy to 0.48.1
->>>>>>> 1fccb538
 
 ## 5.2.8
 * Bump alpine to 3.19
