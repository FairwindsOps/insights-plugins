--- conflicted
+++ resolved
@@ -1,17 +1,19 @@
 # Changelog
 
-<<<<<<< HEAD
 ## 5.7.0
+
 - Add support for OPA custom libs
-=======
+
 ## 5.6.2
-* fixed docker vulnerability
->>>>>>> 7be2a247
+
+- fixed docker vulnerability
 
 ## 5.6.1
-* add support for go workspace
+
+- add support for go workspace
 
 ## 5.6.0
+
 - Add support for scan-workloads labels
 
 ## 5.5.9
@@ -27,23 +29,18 @@
 - Bump alpine to 3.20
 
 ## 5.5.6
-
 - bumped versions
 
 ## 5.5.5
-
 - bumped pluto to 5.19.4
 
 ## 5.5.4
-
 - bumped pluto to 5.19.3
 
 ## 5.5.3
-
 - bumped polaris to 9.0.1
 
 ## 5.5.2
-
 - bumped tfsec to 1.28.6 for fixing vulnerabilities
 
 ## 5.5.1
