--- conflicted
+++ resolved
@@ -1,12 +1,10 @@
 # Changelog
 
-<<<<<<< HEAD
-## 5.2.10
+## 5.3.1
 * Print soft-errors to output to increase error awareness
-=======
+
 ## 5.3.0
 * Added files that were modified to CI scan response
->>>>>>> 69da32a7
 
 ## 5.2.9
 * update trivy to 0.48.1
