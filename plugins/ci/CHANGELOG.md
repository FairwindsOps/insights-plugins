--- conflicted
+++ resolved
@@ -1,11 +1,10 @@
 # Changelog
 
+## 4.1.2
+* Fixes missing image info (name and owner name) when the download of `docker.images` are done inside the CI plugin execution
+
 ## 4.1.1
-<<<<<<< HEAD
-* Fixes missing image info (name and owner name) when the download of `docker.images` are done inside the CI plugin execution 
-=======
 * update x/net and alpine
->>>>>>> 3bdc2486
 
 ## 4.1.0
 * Add support for configuring reports when using auto-discovery via `REPORTS_CONFIG` env var
