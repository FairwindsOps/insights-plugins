# Changelog

<<<<<<< HEAD
## 5.7.0
- Add support for OPA custom libs
=======
## 5.6.1
* add support for go workspace
>>>>>>> 4b66b37a

## 5.6.0
- Add support for scan-workloads labels

## 5.5.9

- Bumped trivy version

## 5.5.8

- Fixed CI vulnerability

## 5.5.7

- Bump alpine to 3.20

## 5.5.6

- bumped versions

## 5.5.5

- bumped pluto to 5.19.4

## 5.5.4

- bumped pluto to 5.19.3

## 5.5.3

- bumped polaris to 9.0.1

## 5.5.2

- bumped tfsec to 1.28.6 for fixing vulnerabilities

## 5.5.1

- update dependencies

## 5.5.0

- update tfsec and trivy version

## 5.4.5

- update dependencies

## 5.4.4

- update dependencies

## 5.4.3

- update dependencies

## 5.4.2

- update dependencies

## 5.4.1

- update dependencies

## 5.4.0

- Added tfsec custom checks

## 5.3.4

- Fix image owners matching logic

## 5.3.3

- Trim spaces from masterBranch before using it

## 5.3.2

- Only skip failed files instead of halting the process

## 5.3.1

- Print soft-errors to output to increase error awareness

## 5.3.0

- Added files that were modified to CI scan response

## 5.2.9

- update trivy to 0.48.1

## 5.2.8

- Bump alpine to 3.19

## 5.2.7

- Ignore `setExitCode` when running on auto-scan mode

## 5.2.6

- Update dependencies

## 5.2.5

- Fix removing `.git` from repository name

## 5.2.4

- Update to go 1.21

## 5.2.3

- Update binary dependency `trivy`

## 5.2.2

- Update dependencies

## 5.2.1

- Update dependencies

## 5.2.0

- Add `reports.goldilocks.enabled` support (default `true`)
- Add `reports.prometheus-metrics.enabled` support (default `true`)

## 5.1.3

- Add warning message and prevent panic when we find a podSpec with no containers

## 5.1.2

- Bump polaris version to 8.2.3

## 5.1.1

- Update go libraries
- Update trivy/opa version

## 5.1.0

- Update dependencies (polaris 8.0.0)

## 5.0.4

- Update dependencies

## 5.0.3

- Update dependencies

## 5.0.2

- update dependencies

## 5.0.1

- Support for insecure TLS override in uploader

## 5.0.0

- Fixes bug where relative path were not preserved on filename field for yaml manifest files.

## 4.2.10

- update alpine and x/net

## 4.2.9

- Restore command standard-error being returned and reflected in CI logs and scan-error report action items, from PR #754.

## 4.2.8

- Fix STDOUT parsing

## 4.2.7

- update dependencies

## 4.2.6

- update alpine and go modules

## 4.2.5

- Clarify the log message when there have been no tfsec findings after processing all terraform paths.

## 4.2.4

- Fix removal of the repository path from tfsec result file names, when said result is for a Terraform module. THis bug caused these file names to begin with `/app/repository/{repository name}`.
- Log the version of the CI plugin.

## 4.2.3

- Revert 4.2.2

## 4.2.2

- Update pluto from 5.11.2 to 5.12.0
- Update Polaris from 7.2.1 to 7.3.0
- Update Helm from 3.10.3 to 3.11.0

## 4.2.1

- update dependencies

## 4.2.0

- CI scanning will continue when an error is encountered, such as templating a Helm chart into Kubernetes manifests. These errors will be reflected as Insights action items, in a new `ScanErrors` report type.

## 4.1.5

- skip downloading in-container `images.docker` images that has env. variables on their names

## 4.1.4

- update go modules

## 4.1.3

- Fixes when using `helm.values` causes tmp filepath to get mangled

## 4.1.2

- Fixes missing image info (name and owner name) when the download of `docker.images` are done inside the CI plugin execution

## 4.1.1

- update x/net and alpine

## 4.1.0

- Add support for configuring reports when using auto-discovery via `REPORTS_CONFIG` env var

## 4.0.0

- Enable the tfsec report by default. If `terraform -> paths` are specified, they will be scanned unless `reports -> tfsec -> enabled` is explicitly set to `false` in fairwinds-insights.yaml.

## 3.4.0

- Support for private images (REGISTRY_CREDENTIALS)

## 3.3.0

- Support `images.docker` download images inside the plugin

## 3.2.1

- update trivy

## 3.2.0

- Add alternative GIT commands to fetch masterHash
- Make some GIT commands optional (masterHash, commitMessage, branch and origin)
- Add CI_RUNNER env. var support
- Add hint logs based on CI runner

## 3.1.0

- Update tfsec, pluto, and polaris to adress additional `x/text` and `x/net` CVEs
- Bump Helm to 3.10.2

## 3.0.0

- Add Terraform scanning via a tfsec report

## 2.4.1

- Temporarily revert terraform scanning

## 2.4.0

- Add Terraform scanning via a tfsec report

## 2.3.0

- Update trivy to version 0.34.0

## 2.2.4

- Update x/text to remove CVE

## 2.2.3

- Update dependencies

## 2.2.2

- Update to go 1.19

## 2.2.1

- Update versions

## 2.2.0

- Build docker images for linux/arm64, and update to Go 1.19.1

## 2.1.12

- Improves logging to show k8s and helm files

## 2.1.11

- Fix `helm template` command in some environments

## 2.1.10

- Fix leaking access token in std out.

## 2.1.9

- upgrade plugins on build

## 2.1.8

- Fix for missing fields in container manifests

## 2.1.7

- Update dependencies

## 2.1.6

- Fix OPA panic if `kind` field is missing

## 2.1.5

- update packages

## 2.1.4

- update packages

## 2.1.3

- Fix for git 2.35.2

## 2.1.2

- support HPA v2beta1 in OPA checks

## 2.1.1

- update to go 1.18 and update packages

## 2.1.0

- update Trivy plugin

## 2.0.3

- Update alpine to remove CVE

## 2.0.2

- Add debug info

## 2.0.1

- update versions

## 2.0.0

- updated CI NewActionItemThreshold default to -1

## 1.6.2

- Fix auto-detection on resolving non-kubernetes manifests.

## 1.6.1

- Bump alpine to 3.16

## 1.6.0

- Add `ValuesFiles` to fairwinds-insights.yaml, allowing specification of multiple Helm values files.
- Allow both Helm values files and inline fairwinds-insights.yaml values to be used. The inline values override those from values files.

## 1.5.8

- update versions

## 1.5.7

- update versions

## 1.5.6

- Add option to add more skopeo arguments through `SKOPEO_ARGS` environment variable

## 1.5.5

- Fix trivy scan output location

## 1.5.4

- Revert trivy version

## 1.5.3

- Update packages

## 1.5.2

- Image scannning update

## 1.5.1

- Update vulnerable packages

## 1.5.0

- Trivy no longer downloads images

## 1.4.2

- Update alpine to remove CVE

## 1.4.1

- Obtain the OPA version from its Go package when submitting an OPA report (commit cd93f76).

## 1.4.0

- Update Trivy to 0.24

## 1.3.3

- Fix go.mod.

## 1.3.2

- Fix trivy `image.ScanImageFile` arguments

## 1.3.1

- Fix go.mod `module`, and `import`s, to use plugins sub-directory.

## 1.3.0

- Process v2 CustomChecks, which no longer have an Instance accompanying the rego policy.
- Debug output can be enabled by setting the `LOGRUS_LEVEL` environment variable to `debug`.
- Processing of checks will now continue when there has been a failure, to collect and output all failure conditions. Multiple errors may be reflected in plugin output.

## 1.2.3

- Updated libs

## 1.2.2

- Fix trivy command parameters on 0.23.0

## 1.2.1

- Updated trivy version to 0.23.0
- Drop root command

## 1.2.0

- Adds auto config. file generation by scanning the repository files

## 1.1.1

- Fix reading helm `valuesFile` and `fluxFile` when on cloned repo context
- Fix internal `baseFolder` when not in cloned repo context

## 1.1.0

- Add an `insightsinfo` function to make Insights information available in rego.

## 1.0.0

- Update plugin version

## 0.15.1

- Run apk update

## 0.15.0

- Support for external git repository

## 0.14.2

- Update dependencies

## 0.14.1

- Update OPA for removed CRD.

## 0.14.0

- Update Polaris to version 5.0.0
- Update Pluto to version v5.3.2

## 0.13.7

- Updated trivy version to 0.22.0

## 0.13.6

- Adds the HTTP body to the error to provide better error messages

## 0.13.5

- Update Go modules

## 0.13.4

- Updated trivy version

## 0.13.3

- Fix panic for missing sha in the image

## 0.13.2

- Bump alpine to 3.15

## 0.13.1

- Bump go modules

## 0.13.0

- Added environment variable for git informations.

## 0.12.1

- rebuild to fix CVEs in alpine:3.14

## 0.12.0

- Add helm `fluxFile` and `version` support

## 0.11.0

- Add helm remote chart functionality

## 0.10.13

- Bump dependencies and rebuild

## 0.10.12

- Handle type conversion errors for resource metadata

## 0.10.11

- rebuild to fix CVEs in alpine:3.14

## 0.10.10

- rebuilt to fix CVEs in alpine 3.14

## 0.10.9

- update trivy version

## 0.10.8

- update Go modules

## 0.10.7

- Improve error messages
- Add missing error checks

## 0.10.6

- Add SHA for docker images

## 0.10.5

- Add option to skip images contained in manifests when running trivy

## 0.10.4

- Add some debug logs

## 0.10.3

- Handle error in walkpath

## 0.10.2

- Update Go and modules

## 0.10.1

- Improve error handling in CI's git fetch info process

## 0.10.0

- update go dependencies

## 0.9.2

- Fix bug in Trivy to allow namespace to be sent up.

## 0.9.1

- Bump Alpine to 3.14

## 0.9.0

- Added configuration options to disable individual reports

## 0.8.5

- Fix `Options.TempFolder` default destination

## 0.8.4

- Update alpine image

## 0.8.3

- Fix workload names

## 0.8.2

- Fix helm file name by replacing the release-name prefix.

## 0.8.1

- Dedupe Trivy scans

## 0.8.0

- Improved logging and output

## 0.7.2

- Respect mainline branch specified in config.

## 0.7.1

- update Trivy

## 0.7.0

- Add commit messages to scan

## 0.6.0

- Start sending fairwinds-insights.yaml to backend

## 0.5.0

- Add OPA as another check
- Add Pluto as another check

## 0.4.10

- Strip tags from manifest free images

## 0.4.9

- Added containers to workloads report
- Add container name to Trivy results

## 0.4.8

- Add log statement to Trivy

## 0.4.7

- Update Trivy to 0.11.0

## 0.4.6

- Added name to images that aren't in manifest

## 0.4.5

- Remove "**\*\***.com:" prefix and ".git" suffix from default repo name

## 0.4.4

- Update CHANGELOG

## 0.4.3

- Made `repositoryName` optional

## 0.4.2

- Fixed a bug in error output

## 0.4.0

- created a separate `RunCommand` that doesn't have trivy-specific logic
- started logging stdout/stderr directly instead of through logrus, to preserve newlines
- fixed formatting on message
- remove `panic`s
- push helm values to file instead of using `--set`
- change output message
- set config defaults

## 0.3.0

- Updating Polaris version from 0.6 to 1.1

## 0.2.0

- New config format
- Send Kubernetes Resources to be saved
- Base results based on new action items instead of "Score"

## 0.1.1

- Process helm templates

## 0.1.0

- Initial release<|MERGE_RESOLUTION|>--- conflicted
+++ resolved
@@ -1,12 +1,10 @@
 # Changelog
 
-<<<<<<< HEAD
 ## 5.7.0
 - Add support for OPA custom libs
-=======
+
 ## 5.6.1
 * add support for go workspace
->>>>>>> 4b66b37a
 
 ## 5.6.0
 - Add support for scan-workloads labels
