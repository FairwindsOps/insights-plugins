--- conflicted
+++ resolved
@@ -1,15 +1,12 @@
 # Changelog
-<<<<<<< HEAD
-
-## 0.1.1
+
+## 0.1.2
 * Adds auto config. file generation by scanning the repository files
 
-## 0.1.1
-=======
 ## 1.1.1
->>>>>>> 4a922f81
 * Fix reading helm `valuesFile` and `fluxFile` when on cloned repo context
 * Fix internal `baseFolder` when not in cloned repo context
+
 ## 1.1.0
 * Add an `insightsinfo` function to make Insights information available in rego.
 
