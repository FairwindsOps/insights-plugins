--- conflicted
+++ resolved
@@ -1,11 +1,11 @@
 # Changelog
 
+## 5.5.1
+* update dependencies
+
 ## 5.5.0
-<<<<<<< HEAD
-* update dependencies
-=======
+
 * update fsec and trivy version
->>>>>>> a7cef742
 
 ## 5.4.5
 * update dependencies
