# Changelog
## 0.15.1
* Run apk update

<<<<<<< HEAD
## 0.15.2
* Add an `insightsinfo` function to make Insights information available in rego.
=======
## 0.15.0
* Support for external git repository

## 0.14.2
* Update dependencies
>>>>>>> 80d7ea52

## 0.14.1
* Update OPA for removed CRD.

## 0.14.0
* Update Polaris to version 5.0.0
* Update Pluto to version v5.3.2

## 0.13.7
* Updated trivy version to 0.22.0

## 0.13.6
* Adds the HTTP body to the error to provide better error messages

## 0.13.5
* Update Go modules

## 0.13.4
* Updated trivy version

## 0.13.3
* Fix panic for missing sha in the image
## 0.13.2
* Bump alpine to 3.15

## 0.13.1
* Bump go modules

## 0.13.0
* Added environment variable for git informations.

## 0.12.1
* rebuild to fix CVEs in alpine:3.14

## 0.12.0
* Add helm `fluxFile` and `version` support
## 0.11.0
* Add helm remote chart functionality
## 0.10.13
* Bump dependencies and rebuild
## 0.10.12
* Handle type conversion errors for resource metadata

## 0.10.11
* rebuild to fix CVEs in alpine:3.14

## 0.10.10
* rebuilt to fix CVEs in alpine 3.14

## 0.10.9
* update trivy version
## 0.10.8
* update Go modules
## 0.10.7
* Improve error messages 
* Add missing error checks

## 0.10.6
* Add SHA for docker images

## 0.10.5
* Add option to skip images contained in manifests when running trivy

## 0.10.4
* Add some debug logs

## 0.10.3
* Handle error in walkpath

## 0.10.2
* Update Go and modules

## 0.10.1
* Improve error handling in CI's git fetch info process

## 0.10.0
* update go dependencies

## 0.9.2
* Fix bug in Trivy to allow namespace to be sent up.

## 0.9.1
* Bump Alpine to 3.14

## 0.9.0

* Added configuration options to disable individual reports

## 0.8.5

* Fix `Options.TempFolder`  default destination

## 0.8.4
* Update alpine image

## 0.8.3
* Fix workload names

## 0.8.2

* Fix helm file name by replacing the release-name prefix.

## 0.8.1

* Dedupe Trivy scans

## 0.8.0

* Improved logging and output

## 0.7.2

* Respect mainline branch specified in config.

## 0.7.1
* update Trivy

## 0.7.0
* Add commit messages to scan

## 0.6.0
* Start sending fairwinds-insights.yaml to backend

## 0.5.0
* Add OPA as another check
* Add Pluto as another check

## 0.4.10
* Strip tags from manifest free images

## 0.4.9
* Added containers to workloads report
* Add container name to Trivy results

## 0.4.8
* Add log statement to Trivy

## 0.4.7
* Update Trivy to 0.11.0

## 0.4.6
* Added name to images that aren't in manifest

## 0.4.5
* Remove "******.com:" prefix and ".git" suffix from default repo name

## 0.4.4
* Update CHANGELOG

## 0.4.3
* Made `repositoryName` optional

## 0.4.2
* Fixed a bug in error output

## 0.4.0
* created a separate `RunCommand` that doesn't have trivy-specific logic
* started logging stdout/stderr directly instead of through logrus, to preserve newlines
* fixed formatting on message
* remove `panic`s
* push helm values to file instead of using `--set`
* change output message
* set config defaults

## 0.3.0

* Updating Polaris version from 0.6 to 1.1

## 0.2.0

* New config format
* Send Kubernetes Resources to be saved
* Base results based on new action items instead of "Score"

## 0.1.1

* Process helm templates

## 0.1.0

* Initial release<|MERGE_RESOLUTION|>--- conflicted
+++ resolved
@@ -1,17 +1,15 @@
 # Changelog
+## 0.15.2
+* Add an `insightsinfo` function to make Insights information available in rego.
+
 ## 0.15.1
 * Run apk update
 
-<<<<<<< HEAD
-## 0.15.2
-* Add an `insightsinfo` function to make Insights information available in rego.
-=======
 ## 0.15.0
 * Support for external git repository
 
 ## 0.14.2
 * Update dependencies
->>>>>>> 80d7ea52
 
 ## 0.14.1
 * Update OPA for removed CRD.
