# Changelog

## 6.1.0
<<<<<<< HEAD
* Added support to trivy server
=======
* Bumped polaris version to 10.0.0
>>>>>>> a5ab4796

## 6.0.0
* Remove support to OPA V1

## 5.9.12
* Bump pluto to 5.21.9

## 5.9.11
* Bump trivy to 0.64.1

## 5.9.10
* Fixing vulnerabilities

## 5.9.9
* Fixing vulnerabilities

## 5.9.8
* Remove tfsec support
* Update libraries

## 5.9.7
* bumped alpine to 3.22

## 5.9.6
* Upgaded trivy to 0.62.1

## 5.9.5
* bumped tfsec

## 5.9.4
* bumped libs

## 5.9.3
* bumped libs

## 5.9.2
* upgaded trivy to 0.61.0

## 5.9.1
* Fixed trivy vulnerability

## 5.9.0
* Added annotations to scan workloads

## 5.8.1
* Support to Rego V0 and V1 libs

## 5.8.0
* Support to Rego V1

## 5.7.20
* Fixing vulnerabilities

## 5.7.19
* Fixed helm vulnerability

## 5.7.18
* Fixed trivy vulnerability

## 5.7.17
* Fixed tfsec vulnerability

## 5.7.16
* Fixing vulnerabilities

## 5.7.15
* Fixing vulnerabilities

## 5.7.14
* bumped alpine to 3.21

## 5.7.13
* bumped libs

## 5.7.12
- bumped trivy to v0.57.1

## 5.7.11
* bumped polaris to 9.6.0

## 5.7.10
- fix trivy db / java-db downloading

## 5.7.9
- bumped trivy to v0.57.0

## 5.7.8
- Use `RemoveTokensAndPassword` function from trivy
- Add trivy OCI repositories fallback

## 5.7.7
- bumped trivy to v0.56.2

## 5.7.6
- bumped tfsec to 1.28.11 for fixing vulnerabilities

## 5.7.5
- Fixing vulnerabilities

## 5.7.4
- Bumped pluto to 5.20.2

## 5.7.3
- upgrading due to trivy API change

## 5.7.2
- fixed helm vulnerability

## 5.7.1
- fixed docker vulnerability

## 5.7.0
- Add support for OPA custom libs

## 5.6.2
- fixed docker vulnerability

## 5.6.1
- add support for go workspace

## 5.6.0
- Add support for scan-workloads labels

## 5.5.9
- Bumped trivy version

## 5.5.8
- Fixed CI vulnerability

## 5.5.7
- Bump alpine to 3.20

## 5.5.6
- bumped versions

## 5.5.5
- bumped pluto to 5.19.4

## 5.5.4
- bumped pluto to 5.19.3

## 5.5.3
- bumped polaris to 9.0.1

## 5.5.2
- bumped tfsec to 1.28.6 for fixing vulnerabilities

## 5.5.1

- update dependencies

## 5.5.0

- update tfsec and trivy version

## 5.4.5

- update dependencies

## 5.4.4

- update dependencies

## 5.4.3

- update dependencies

## 5.4.2

- update dependencies

## 5.4.1

- update dependencies

## 5.4.0

- Added tfsec custom checks

## 5.3.4

- Fix image owners matching logic

## 5.3.3

- Trim spaces from masterBranch before using it

## 5.3.2

- Only skip failed files instead of halting the process

## 5.3.1

- Print soft-errors to output to increase error awareness

## 5.3.0

- Added files that were modified to CI scan response

## 5.2.9

- update trivy to 0.48.1

## 5.2.8

- Bump alpine to 3.19

## 5.2.7

- Ignore `setExitCode` when running on auto-scan mode

## 5.2.6

- Update dependencies

## 5.2.5

- Fix removing `.git` from repository name

## 5.2.4

- Update to go 1.21

## 5.2.3

- Update binary dependency `trivy`

## 5.2.2

- Update dependencies

## 5.2.1

- Update dependencies

## 5.2.0

- Add `reports.goldilocks.enabled` support (default `true`)
- Add `reports.prometheus-metrics.enabled` support (default `true`)

## 5.1.3

- Add warning message and prevent panic when we find a podSpec with no containers

## 5.1.2

- Bump polaris version to 8.2.3

## 5.1.1

- Update go libraries
- Update trivy/opa version

## 5.1.0

- Update dependencies (polaris 8.0.0)

## 5.0.4

- Update dependencies

## 5.0.3

- Update dependencies

## 5.0.2

- update dependencies

## 5.0.1

- Support for insecure TLS override in uploader

## 5.0.0

- Fixes bug where relative path were not preserved on filename field for yaml manifest files.

## 4.2.10

- update alpine and x/net

## 4.2.9

- Restore command standard-error being returned and reflected in CI logs and scan-error report action items, from PR #754.

## 4.2.8

- Fix STDOUT parsing

## 4.2.7

- update dependencies

## 4.2.6

- update alpine and go modules

## 4.2.5

- Clarify the log message when there have been no tfsec findings after processing all terraform paths.

## 4.2.4

- Fix removal of the repository path from tfsec result file names, when said result is for a Terraform module. THis bug caused these file names to begin with `/app/repository/{repository name}`.
- Log the version of the CI plugin.

## 4.2.3

- Revert 4.2.2

## 4.2.2

- Update pluto from 5.11.2 to 5.12.0
- Update Polaris from 7.2.1 to 7.3.0
- Update Helm from 3.10.3 to 3.11.0

## 4.2.1

- update dependencies

## 4.2.0

- CI scanning will continue when an error is encountered, such as templating a Helm chart into Kubernetes manifests. These errors will be reflected as Insights action items, in a new `ScanErrors` report type.

## 4.1.5

- skip downloading in-container `images.docker` images that has env. variables on their names

## 4.1.4

- update go modules

## 4.1.3

- Fixes when using `helm.values` causes tmp filepath to get mangled

## 4.1.2

- Fixes missing image info (name and owner name) when the download of `docker.images` are done inside the CI plugin execution

## 4.1.1

- update x/net and alpine

## 4.1.0

- Add support for configuring reports when using auto-discovery via `REPORTS_CONFIG` env var

## 4.0.0

- Enable the tfsec report by default. If `terraform -> paths` are specified, they will be scanned unless `reports -> tfsec -> enabled` is explicitly set to `false` in fairwinds-insights.yaml.

## 3.4.0

- Support for private images (REGISTRY_CREDENTIALS)

## 3.3.0

- Support `images.docker` download images inside the plugin

## 3.2.1

- update trivy

## 3.2.0

- Add alternative GIT commands to fetch masterHash
- Make some GIT commands optional (masterHash, commitMessage, branch and origin)
- Add CI_RUNNER env. var support
- Add hint logs based on CI runner

## 3.1.0

- Update tfsec, pluto, and polaris to adress additional `x/text` and `x/net` CVEs
- Bump Helm to 3.10.2

## 3.0.0

- Add Terraform scanning via a tfsec report

## 2.4.1

- Temporarily revert terraform scanning

## 2.4.0

- Add Terraform scanning via a tfsec report

## 2.3.0

- Update trivy to version 0.34.0

## 2.2.4

- Update x/text to remove CVE

## 2.2.3

- Update dependencies

## 2.2.2

- Update to go 1.19

## 2.2.1

- Update versions

## 2.2.0

- Build docker images for linux/arm64, and update to Go 1.19.1

## 2.1.12

- Improves logging to show k8s and helm files

## 2.1.11

- Fix `helm template` command in some environments

## 2.1.10

- Fix leaking access token in std out.

## 2.1.9

- upgrade plugins on build

## 2.1.8

- Fix for missing fields in container manifests

## 2.1.7

- Update dependencies

## 2.1.6

- Fix OPA panic if `kind` field is missing

## 2.1.5

- update packages

## 2.1.4

- update packages

## 2.1.3

- Fix for git 2.35.2

## 2.1.2

- support HPA v2beta1 in OPA checks

## 2.1.1

- update to go 1.18 and update packages

## 2.1.0

- update Trivy plugin

## 2.0.3

- Update alpine to remove CVE

## 2.0.2

- Add debug info

## 2.0.1

- update versions

## 2.0.0

- updated CI NewActionItemThreshold default to -1

## 1.6.2

- Fix auto-detection on resolving non-kubernetes manifests.

## 1.6.1

- Bump alpine to 3.16

## 1.6.0

- Add `ValuesFiles` to fairwinds-insights.yaml, allowing specification of multiple Helm values files.
- Allow both Helm values files and inline fairwinds-insights.yaml values to be used. The inline values override those from values files.

## 1.5.8

- update versions

## 1.5.7

- update versions

## 1.5.6

- Add option to add more skopeo arguments through `SKOPEO_ARGS` environment variable

## 1.5.5

- Fix trivy scan output location

## 1.5.4

- Revert trivy version

## 1.5.3

- Update packages

## 1.5.2

- Image scannning update

## 1.5.1

- Update vulnerable packages

## 1.5.0

- Trivy no longer downloads images

## 1.4.2

- Update alpine to remove CVE

## 1.4.1

- Obtain the OPA version from its Go package when submitting an OPA report (commit cd93f76).

## 1.4.0

- Update Trivy to 0.24

## 1.3.3

- Fix go.mod.

## 1.3.2

- Fix trivy `image.ScanImageFile` arguments

## 1.3.1

- Fix go.mod `module`, and `import`s, to use plugins sub-directory.

## 1.3.0

- Process v2 CustomChecks, which no longer have an Instance accompanying the rego policy.
- Debug output can be enabled by setting the `LOGRUS_LEVEL` environment variable to `debug`.
- Processing of checks will now continue when there has been a failure, to collect and output all failure conditions. Multiple errors may be reflected in plugin output.

## 1.2.3

- Updated libs

## 1.2.2

- Fix trivy command parameters on 0.23.0

## 1.2.1

- Updated trivy version to 0.23.0
- Drop root command

## 1.2.0

- Adds auto config. file generation by scanning the repository files

## 1.1.1

- Fix reading helm `valuesFile` and `fluxFile` when on cloned repo context
- Fix internal `baseFolder` when not in cloned repo context

## 1.1.0

- Add an `insightsinfo` function to make Insights information available in rego.

## 1.0.0

- Update plugin version

## 0.15.1

- Run apk update

## 0.15.0

- Support for external git repository

## 0.14.2

- Update dependencies

## 0.14.1

- Update OPA for removed CRD.

## 0.14.0

- Update Polaris to version 5.0.0
- Update Pluto to version v5.3.2

## 0.13.7

- Updated trivy version to 0.22.0

## 0.13.6

- Adds the HTTP body to the error to provide better error messages

## 0.13.5

- Update Go modules

## 0.13.4

- Updated trivy version

## 0.13.3

- Fix panic for missing sha in the image

## 0.13.2

- Bump alpine to 3.15

## 0.13.1

- Bump go modules

## 0.13.0

- Added environment variable for git informations.

## 0.12.1

- rebuild to fix CVEs in alpine:3.14

## 0.12.0

- Add helm `fluxFile` and `version` support

## 0.11.0

- Add helm remote chart functionality

## 0.10.13

- Bump dependencies and rebuild

## 0.10.12

- Handle type conversion errors for resource metadata

## 0.10.11

- rebuild to fix CVEs in alpine:3.14

## 0.10.10

- rebuilt to fix CVEs in alpine 3.14

## 0.10.9

- update trivy version

## 0.10.8

- update Go modules

## 0.10.7

- Improve error messages
- Add missing error checks

## 0.10.6

- Add SHA for docker images

## 0.10.5

- Add option to skip images contained in manifests when running trivy

## 0.10.4

- Add some debug logs

## 0.10.3

- Handle error in walkpath

## 0.10.2

- Update Go and modules

## 0.10.1

- Improve error handling in CI's git fetch info process

## 0.10.0

- update go dependencies

## 0.9.2

- Fix bug in Trivy to allow namespace to be sent up.

## 0.9.1

- Bump Alpine to 3.14

## 0.9.0

- Added configuration options to disable individual reports

## 0.8.5

- Fix `Options.TempFolder` default destination

## 0.8.4

- Update alpine image

## 0.8.3

- Fix workload names

## 0.8.2

- Fix helm file name by replacing the release-name prefix.

## 0.8.1

- Dedupe Trivy scans

## 0.8.0

- Improved logging and output

## 0.7.2

- Respect mainline branch specified in config.

## 0.7.1

- update Trivy

## 0.7.0

- Add commit messages to scan

## 0.6.0

- Start sending fairwinds-insights.yaml to backend

## 0.5.0

- Add OPA as another check
- Add Pluto as another check

## 0.4.10

- Strip tags from manifest free images

## 0.4.9

- Added containers to workloads report
- Add container name to Trivy results

## 0.4.8

- Add log statement to Trivy

## 0.4.7

- Update Trivy to 0.11.0

## 0.4.6

- Added name to images that aren't in manifest

## 0.4.5

- Remove "**\*\***.com:" prefix and ".git" suffix from default repo name

## 0.4.4

- Update CHANGELOG

## 0.4.3

- Made `repositoryName` optional

## 0.4.2

- Fixed a bug in error output

## 0.4.0

- created a separate `RunCommand` that doesn't have trivy-specific logic
- started logging stdout/stderr directly instead of through logrus, to preserve newlines
- fixed formatting on message
- remove `panic`s
- push helm values to file instead of using `--set`
- change output message
- set config defaults

## 0.3.0

- Updating Polaris version from 0.6 to 1.1

## 0.2.0

- New config format
- Send Kubernetes Resources to be saved
- Base results based on new action items instead of "Score"

## 0.1.1

- Process helm templates

## 0.1.0

- Initial release<|MERGE_RESOLUTION|>--- conflicted
+++ resolved
@@ -1,11 +1,10 @@
 # Changelog
 
-## 6.1.0
-<<<<<<< HEAD
+## 6.2.0
 * Added support to trivy server
-=======
+
+## 6.1.1
 * Bumped polaris version to 10.0.0
->>>>>>> a5ab4796
 
 ## 6.0.0
 * Remove support to OPA V1
