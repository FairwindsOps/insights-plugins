--- conflicted
+++ resolved
@@ -1,15 +1,13 @@
 # Changelog
 
-<<<<<<< HEAD
-## 4.2.0
+## 4.3.0
 * CI scanning will continue when an error is encountered, such as templating a Helm chart into Kubernetes manifests. These errors will be reflected as Insights action items, in a new `ScanErrors` report type.
-=======
+
 ## 4.1.2
 * Fixes missing image info (name and owner name) when the download of `docker.images` are done inside the CI plugin execution
 
 ## 4.1.1
 * update x/net and alpine
->>>>>>> e4366d77
 
 ## 4.1.0
 * Add support for configuring reports when using auto-discovery via `REPORTS_CONFIG` env var
