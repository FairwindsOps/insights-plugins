# Changelog

<<<<<<< HEAD
## 5.0.0
* Fixed bug where relative path were not preserved on filename field for yaml manifest files 
=======
## 4.2.10
* update alpine and x/net

## 4.2.9
* Restore command standard-error being returned and reflected in CI logs and scan-error report action items, from PR #754.

## 4.2.8
* Fix STDOUT parsing

## 4.2.7
* update dependencies

## 4.2.6
* update alpine and go modules

## 4.2.5
* Clarify the log message when there have been no tfsec findings after processing all terraform paths.

## 4.2.4
* Fix removal of the repository path from tfsec result file names, when said result is for a Terraform module. THis bug caused these file names to begin with `/app/repository/{repository name}`.
* Log the version of the CI plugin.

## 4.2.3
* Revert 4.2.2

## 4.2.2
* Update pluto from 5.11.2 to 5.12.0
* Update Polaris from 7.2.1 to 7.3.0
* Update Helm from 3.10.3 to 3.11.0


## 4.2.1
* update dependencies
>>>>>>> 8031f8f5

## 4.2.0
* CI scanning will continue when an error is encountered, such as templating a Helm chart into Kubernetes manifests. These errors will be reflected as Insights action items, in a new `ScanErrors` report type.

## 4.1.5
* skip downloading in-container `images.docker` images that has env. variables on their names

## 4.1.4
* update go modules

## 4.1.3
* Fixes when using `helm.values` causes tmp filepath to get mangled

## 4.1.2
* Fixes missing image info (name and owner name) when the download of `docker.images` are done inside the CI plugin execution

## 4.1.1
* update x/net and alpine

## 4.1.0
* Add support for configuring reports when using auto-discovery via `REPORTS_CONFIG` env var

## 4.0.0
* Enable the tfsec report by default. If `terraform -> paths` are specified, they will be scanned unless `reports -> tfsec -> enabled` is explicitly set to `false` in fairwinds-insights.yaml.

## 3.4.0
* Support for private images (REGISTRY_CREDENTIALS)

## 3.3.0
* Support `images.docker` download images inside the plugin

## 3.2.1
* update trivy

## 3.2.0
* Add alternative GIT commands to fetch masterHash
* Make some GIT commands optional (masterHash, commitMessage, branch and origin)
* Add CI_RUNNER env. var support
* Add hint logs based on CI runner

## 3.1.0
* Update tfsec, pluto, and polaris to adress additional `x/text` and `x/net` CVEs
* Bump Helm to 3.10.2

## 3.0.0
* Add Terraform scanning via a tfsec report

## 2.4.1
* Temporarily revert terraform scanning

## 2.4.0
* Add Terraform scanning via a tfsec report

## 2.3.0
* Update trivy to version 0.34.0

## 2.2.4
* Update x/text to remove CVE

## 2.2.3
* Update dependencies

## 2.2.2
* Update to go 1.19

## 2.2.1
* Update versions

## 2.2.0
* Build docker images for linux/arm64, and update to Go 1.19.1

## 2.1.12
* Improves logging to show k8s and helm files

## 2.1.11
* Fix `helm template` command in some environments

## 2.1.10
* Fix leaking access token in std out.

## 2.1.9
* upgrade plugins on build

## 2.1.8
* Fix for missing fields in container manifests

## 2.1.7
* Update dependencies

## 2.1.6
* Fix OPA panic if `kind` field is missing

## 2.1.5
* update packages

## 2.1.4
* update packages

## 2.1.3
* Fix for git 2.35.2

## 2.1.2
* support HPA v2beta1 in OPA checks

## 2.1.1
* update to go 1.18 and update packages

## 2.1.0
* update Trivy plugin

## 2.0.3
* Update alpine to remove CVE

## 2.0.2
* Add debug info

## 2.0.1
* update versions

## 2.0.0
* updated CI NewActionItemThreshold default to -1

## 1.6.2
* Fix auto-detection on resolving non-kubernetes manifests.

## 1.6.1
* Bump alpine to 3.16

## 1.6.0
* Add `ValuesFiles` to fairwinds-insights.yaml, allowing specification of multiple Helm values files.
* Allow both Helm values files and inline fairwinds-insights.yaml values to be used. The inline values override those from values files.

## 1.5.8
* update versions

## 1.5.7
* update versions

## 1.5.6
* Add option to add more skopeo arguments through `SKOPEO_ARGS` environment variable

## 1.5.5
* Fix trivy scan output location

## 1.5.4
* Revert trivy version

## 1.5.3
* Update packages

## 1.5.2
* Image scannning update

## 1.5.1
* Update vulnerable packages

## 1.5.0
* Trivy no longer downloads images

## 1.4.2
* Update alpine to remove CVE

## 1.4.1
* Obtain the OPA version from its Go package when submitting an OPA report (commit cd93f76).

## 1.4.0
* Update Trivy to 0.24

## 1.3.3
* Fix go.mod.

## 1.3.2
* Fix trivy `image.ScanImageFile` arguments

## 1.3.1
* Fix go.mod `module`, and `import`s, to use plugins sub-directory.

## 1.3.0
* Process v2 CustomChecks, which no longer have an Instance accompanying the rego policy.
* Debug output can be enabled by setting the `LOGRUS_LEVEL` environment variable to `debug`.
* Processing of checks will now continue when there has been a failure, to collect and output all failure conditions. Multiple errors may be reflected in plugin output.

## 1.2.3
* Updated libs

## 1.2.2
* Fix trivy command parameters on 0.23.0

## 1.2.1
* Updated trivy version to 0.23.0
* Drop root command

## 1.2.0
* Adds auto config. file generation by scanning the repository files

## 1.1.1
* Fix reading helm `valuesFile` and `fluxFile` when on cloned repo context
* Fix internal `baseFolder` when not in cloned repo context

## 1.1.0
* Add an `insightsinfo` function to make Insights information available in rego.

## 1.0.0
* Update plugin version

## 0.15.1
* Run apk update

## 0.15.0
* Support for external git repository

## 0.14.2
* Update dependencies

## 0.14.1
* Update OPA for removed CRD.

## 0.14.0
* Update Polaris to version 5.0.0
* Update Pluto to version v5.3.2

## 0.13.7
* Updated trivy version to 0.22.0

## 0.13.6
* Adds the HTTP body to the error to provide better error messages

## 0.13.5
* Update Go modules

## 0.13.4
* Updated trivy version

## 0.13.3
* Fix panic for missing sha in the image

## 0.13.2
* Bump alpine to 3.15

## 0.13.1
* Bump go modules

## 0.13.0
* Added environment variable for git informations.

## 0.12.1
* rebuild to fix CVEs in alpine:3.14

## 0.12.0
* Add helm `fluxFile` and `version` support

## 0.11.0
* Add helm remote chart functionality

## 0.10.13
* Bump dependencies and rebuild

## 0.10.12
* Handle type conversion errors for resource metadata

## 0.10.11
* rebuild to fix CVEs in alpine:3.14

## 0.10.10
* rebuilt to fix CVEs in alpine 3.14

## 0.10.9
* update trivy version

## 0.10.8
* update Go modules

## 0.10.7
* Improve error messages 
* Add missing error checks

## 0.10.6
* Add SHA for docker images

## 0.10.5
* Add option to skip images contained in manifests when running trivy

## 0.10.4
* Add some debug logs

## 0.10.3
* Handle error in walkpath

## 0.10.2
* Update Go and modules

## 0.10.1
* Improve error handling in CI's git fetch info process

## 0.10.0
* update go dependencies

## 0.9.2
* Fix bug in Trivy to allow namespace to be sent up.

## 0.9.1
* Bump Alpine to 3.14

## 0.9.0
* Added configuration options to disable individual reports

## 0.8.5
* Fix `Options.TempFolder`  default destination

## 0.8.4
* Update alpine image

## 0.8.3
* Fix workload names

## 0.8.2
* Fix helm file name by replacing the release-name prefix.

## 0.8.1
* Dedupe Trivy scans

## 0.8.0
* Improved logging and output

## 0.7.2
* Respect mainline branch specified in config.

## 0.7.1
* update Trivy

## 0.7.0
* Add commit messages to scan

## 0.6.0
* Start sending fairwinds-insights.yaml to backend

## 0.5.0
* Add OPA as another check
* Add Pluto as another check

## 0.4.10
* Strip tags from manifest free images

## 0.4.9
* Added containers to workloads report
* Add container name to Trivy results

## 0.4.8
* Add log statement to Trivy

## 0.4.7
* Update Trivy to 0.11.0

## 0.4.6
* Added name to images that aren't in manifest

## 0.4.5
* Remove "******.com:" prefix and ".git" suffix from default repo name

## 0.4.4
* Update CHANGELOG

## 0.4.3
* Made `repositoryName` optional

## 0.4.2
* Fixed a bug in error output

## 0.4.0
* created a separate `RunCommand` that doesn't have trivy-specific logic
* started logging stdout/stderr directly instead of through logrus, to preserve newlines
* fixed formatting on message
* remove `panic`s
* push helm values to file instead of using `--set`
* change output message
* set config defaults

## 0.3.0

* Updating Polaris version from 0.6 to 1.1

## 0.2.0

* New config format
* Send Kubernetes Resources to be saved
* Base results based on new action items instead of "Score"

## 0.1.1

* Process helm templates

## 0.1.0

* Initial release<|MERGE_RESOLUTION|>--- conflicted
+++ resolved
@@ -1,9 +1,8 @@
 # Changelog
 
-<<<<<<< HEAD
 ## 5.0.0
-* Fixed bug where relative path were not preserved on filename field for yaml manifest files 
-=======
+* Fixes bug where relative path were not preserved on filename field for yaml manifest files.
+
 ## 4.2.10
 * update alpine and x/net
 
@@ -37,7 +36,6 @@
 
 ## 4.2.1
 * update dependencies
->>>>>>> 8031f8f5
 
 ## 4.2.0
 * CI scanning will continue when an error is encountered, such as templating a Helm chart into Kubernetes manifests. These errors will be reflected as Insights action items, in a new `ScanErrors` report type.
