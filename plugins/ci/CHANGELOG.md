--- conflicted
+++ resolved
@@ -1,11 +1,8 @@
 # Changelog
+
 ## 0.15.2
 * Add an `insightsinfo` function to make Insights information available in rego.
 
-<<<<<<< HEAD
-## 0.14.2
-* Add an `insightsinfo` function to make Insights information available in rego.
-=======
 ## 0.15.1
 * Run apk update
 
@@ -14,7 +11,6 @@
 
 ## 0.14.2
 * Update dependencies
->>>>>>> 4c7a0da0
 
 ## 0.14.1
 * Update OPA for removed CRD.
