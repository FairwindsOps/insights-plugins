# Changelog

## 5.2.4
<<<<<<< HEAD
* Fix removing `.git` from repository name
=======
* Update to go 1.21
>>>>>>> 3e310e6f

## 5.2.3
* Update binary dependency `trivy`

## 5.2.2
* Update dependencies 

## 5.2.1
* Update dependencies 

## 5.2.0
* Add `reports.goldilocks.enabled` support (default `true`)
* Add `reports.prometheus-metrics.enabled` support (default `true`)

## 5.1.3
* Add warning message and prevent panic when we find a podSpec with no containers

## 5.1.2
* Bump polaris version to 8.2.3

## 5.1.1
* Update go libraries
* Update trivy/opa version

## 5.1.0
* Update dependencies (polaris 8.0.0)

## 5.0.4
* Update dependencies

## 5.0.3
* Update dependencies

## 5.0.2
* update dependencies

## 5.0.1
* Support for insecure TLS override in uploader

## 5.0.0
* Fixes bug where relative path were not preserved on filename field for yaml manifest files.

## 4.2.10
* update alpine and x/net

## 4.2.9
* Restore command standard-error being returned and reflected in CI logs and scan-error report action items, from PR #754.

## 4.2.8
* Fix STDOUT parsing

## 4.2.7
* update dependencies

## 4.2.6
* update alpine and go modules

## 4.2.5
* Clarify the log message when there have been no tfsec findings after processing all terraform paths.

## 4.2.4
* Fix removal of the repository path from tfsec result file names, when said result is for a Terraform module. THis bug caused these file names to begin with `/app/repository/{repository name}`.
* Log the version of the CI plugin.

## 4.2.3
* Revert 4.2.2

## 4.2.2
* Update pluto from 5.11.2 to 5.12.0
* Update Polaris from 7.2.1 to 7.3.0
* Update Helm from 3.10.3 to 3.11.0


## 4.2.1
* update dependencies

## 4.2.0
* CI scanning will continue when an error is encountered, such as templating a Helm chart into Kubernetes manifests. These errors will be reflected as Insights action items, in a new `ScanErrors` report type.

## 4.1.5
* skip downloading in-container `images.docker` images that has env. variables on their names

## 4.1.4
* update go modules

## 4.1.3
* Fixes when using `helm.values` causes tmp filepath to get mangled

## 4.1.2
* Fixes missing image info (name and owner name) when the download of `docker.images` are done inside the CI plugin execution

## 4.1.1
* update x/net and alpine

## 4.1.0
* Add support for configuring reports when using auto-discovery via `REPORTS_CONFIG` env var

## 4.0.0
* Enable the tfsec report by default. If `terraform -> paths` are specified, they will be scanned unless `reports -> tfsec -> enabled` is explicitly set to `false` in fairwinds-insights.yaml.

## 3.4.0
* Support for private images (REGISTRY_CREDENTIALS)

## 3.3.0
* Support `images.docker` download images inside the plugin

## 3.2.1
* update trivy

## 3.2.0
* Add alternative GIT commands to fetch masterHash
* Make some GIT commands optional (masterHash, commitMessage, branch and origin)
* Add CI_RUNNER env. var support
* Add hint logs based on CI runner

## 3.1.0
* Update tfsec, pluto, and polaris to adress additional `x/text` and `x/net` CVEs
* Bump Helm to 3.10.2

## 3.0.0
* Add Terraform scanning via a tfsec report

## 2.4.1
* Temporarily revert terraform scanning

## 2.4.0
* Add Terraform scanning via a tfsec report

## 2.3.0
* Update trivy to version 0.34.0

## 2.2.4
* Update x/text to remove CVE

## 2.2.3
* Update dependencies

## 2.2.2
* Update to go 1.19

## 2.2.1
* Update versions

## 2.2.0
* Build docker images for linux/arm64, and update to Go 1.19.1

## 2.1.12
* Improves logging to show k8s and helm files

## 2.1.11
* Fix `helm template` command in some environments

## 2.1.10
* Fix leaking access token in std out.

## 2.1.9
* upgrade plugins on build

## 2.1.8
* Fix for missing fields in container manifests

## 2.1.7
* Update dependencies

## 2.1.6
* Fix OPA panic if `kind` field is missing

## 2.1.5
* update packages

## 2.1.4
* update packages

## 2.1.3
* Fix for git 2.35.2

## 2.1.2
* support HPA v2beta1 in OPA checks

## 2.1.1
* update to go 1.18 and update packages

## 2.1.0
* update Trivy plugin

## 2.0.3
* Update alpine to remove CVE

## 2.0.2
* Add debug info

## 2.0.1
* update versions

## 2.0.0
* updated CI NewActionItemThreshold default to -1

## 1.6.2
* Fix auto-detection on resolving non-kubernetes manifests.

## 1.6.1
* Bump alpine to 3.16

## 1.6.0
* Add `ValuesFiles` to fairwinds-insights.yaml, allowing specification of multiple Helm values files.
* Allow both Helm values files and inline fairwinds-insights.yaml values to be used. The inline values override those from values files.

## 1.5.8
* update versions

## 1.5.7
* update versions

## 1.5.6
* Add option to add more skopeo arguments through `SKOPEO_ARGS` environment variable

## 1.5.5
* Fix trivy scan output location

## 1.5.4
* Revert trivy version

## 1.5.3
* Update packages

## 1.5.2
* Image scannning update

## 1.5.1
* Update vulnerable packages

## 1.5.0
* Trivy no longer downloads images

## 1.4.2
* Update alpine to remove CVE

## 1.4.1
* Obtain the OPA version from its Go package when submitting an OPA report (commit cd93f76).

## 1.4.0
* Update Trivy to 0.24

## 1.3.3
* Fix go.mod.

## 1.3.2
* Fix trivy `image.ScanImageFile` arguments

## 1.3.1
* Fix go.mod `module`, and `import`s, to use plugins sub-directory.

## 1.3.0
* Process v2 CustomChecks, which no longer have an Instance accompanying the rego policy.
* Debug output can be enabled by setting the `LOGRUS_LEVEL` environment variable to `debug`.
* Processing of checks will now continue when there has been a failure, to collect and output all failure conditions. Multiple errors may be reflected in plugin output.

## 1.2.3
* Updated libs

## 1.2.2
* Fix trivy command parameters on 0.23.0

## 1.2.1
* Updated trivy version to 0.23.0
* Drop root command

## 1.2.0
* Adds auto config. file generation by scanning the repository files

## 1.1.1
* Fix reading helm `valuesFile` and `fluxFile` when on cloned repo context
* Fix internal `baseFolder` when not in cloned repo context

## 1.1.0
* Add an `insightsinfo` function to make Insights information available in rego.

## 1.0.0
* Update plugin version

## 0.15.1
* Run apk update

## 0.15.0
* Support for external git repository

## 0.14.2
* Update dependencies

## 0.14.1
* Update OPA for removed CRD.

## 0.14.0
* Update Polaris to version 5.0.0
* Update Pluto to version v5.3.2

## 0.13.7
* Updated trivy version to 0.22.0

## 0.13.6
* Adds the HTTP body to the error to provide better error messages

## 0.13.5
* Update Go modules

## 0.13.4
* Updated trivy version

## 0.13.3
* Fix panic for missing sha in the image

## 0.13.2
* Bump alpine to 3.15

## 0.13.1
* Bump go modules

## 0.13.0
* Added environment variable for git informations.

## 0.12.1
* rebuild to fix CVEs in alpine:3.14

## 0.12.0
* Add helm `fluxFile` and `version` support

## 0.11.0
* Add helm remote chart functionality

## 0.10.13
* Bump dependencies and rebuild

## 0.10.12
* Handle type conversion errors for resource metadata

## 0.10.11
* rebuild to fix CVEs in alpine:3.14

## 0.10.10
* rebuilt to fix CVEs in alpine 3.14

## 0.10.9
* update trivy version

## 0.10.8
* update Go modules

## 0.10.7
* Improve error messages 
* Add missing error checks

## 0.10.6
* Add SHA for docker images

## 0.10.5
* Add option to skip images contained in manifests when running trivy

## 0.10.4
* Add some debug logs

## 0.10.3
* Handle error in walkpath

## 0.10.2
* Update Go and modules

## 0.10.1
* Improve error handling in CI's git fetch info process

## 0.10.0
* update go dependencies

## 0.9.2
* Fix bug in Trivy to allow namespace to be sent up.

## 0.9.1
* Bump Alpine to 3.14

## 0.9.0
* Added configuration options to disable individual reports

## 0.8.5
* Fix `Options.TempFolder`  default destination

## 0.8.4
* Update alpine image

## 0.8.3
* Fix workload names

## 0.8.2
* Fix helm file name by replacing the release-name prefix.

## 0.8.1
* Dedupe Trivy scans

## 0.8.0
* Improved logging and output

## 0.7.2
* Respect mainline branch specified in config.

## 0.7.1
* update Trivy

## 0.7.0
* Add commit messages to scan

## 0.6.0
* Start sending fairwinds-insights.yaml to backend

## 0.5.0
* Add OPA as another check
* Add Pluto as another check

## 0.4.10
* Strip tags from manifest free images

## 0.4.9
* Added containers to workloads report
* Add container name to Trivy results

## 0.4.8
* Add log statement to Trivy

## 0.4.7
* Update Trivy to 0.11.0

## 0.4.6
* Added name to images that aren't in manifest

## 0.4.5
* Remove "******.com:" prefix and ".git" suffix from default repo name

## 0.4.4
* Update CHANGELOG

## 0.4.3
* Made `repositoryName` optional

## 0.4.2
* Fixed a bug in error output

## 0.4.0
* created a separate `RunCommand` that doesn't have trivy-specific logic
* started logging stdout/stderr directly instead of through logrus, to preserve newlines
* fixed formatting on message
* remove `panic`s
* push helm values to file instead of using `--set`
* change output message
* set config defaults

## 0.3.0

* Updating Polaris version from 0.6 to 1.1

## 0.2.0

* New config format
* Send Kubernetes Resources to be saved
* Base results based on new action items instead of "Score"

## 0.1.1

* Process helm templates

## 0.1.0

* Initial release<|MERGE_RESOLUTION|>--- conflicted
+++ resolved
@@ -1,11 +1,10 @@
 # Changelog
 
+## 5.2.5
+* Fix removing `.git` from repository name
+
 ## 5.2.4
-<<<<<<< HEAD
-* Fix removing `.git` from repository name
-=======
 * Update to go 1.21
->>>>>>> 3e310e6f
 
 ## 5.2.3
 * Update binary dependency `trivy`
