# Changelog

<<<<<<< HEAD
## 4.1.5
* update dependencies
=======
## 4.2.0
* CI scanning will continue when an error is encountered, such as templating a Helm chart into Kubernetes manifests. These errors will be reflected as Insights action items, in a new `ScanErrors` report type.

## 4.1.5
* skip downloading in-container `images.docker` images that has env. variables on their names
>>>>>>> 3ba58b32

## 4.1.4
* update go modules

## 4.1.3
* Fixes when using `helm.values` causes tmp filepath to get mangled

## 4.1.2
* Fixes missing image info (name and owner name) when the download of `docker.images` are done inside the CI plugin execution

## 4.1.1
* update x/net and alpine

## 4.1.0
* Add support for configuring reports when using auto-discovery via `REPORTS_CONFIG` env var

## 4.0.0
* Enable the tfsec report by default. If `terraform -> paths` are specified, they will be scanned unless `reports -> tfsec -> enabled` is explicitly set to `false` in fairwinds-insights.yaml.

## 3.4.0
* Support for private images (REGISTRY_CREDENTIALS)

## 3.3.0
* Support `images.docker` download images inside the plugin

## 3.2.1
* update trivy

## 3.2.0
* Add alternative GIT commands to fetch masterHash
* Make some GIT commands optional (masterHash, commitMessage, branch and origin)
* Add CI_RUNNER env. var support
* Add hint logs based on CI runner

## 3.1.0
* Update tfsec, pluto, and polaris to adress additional `x/text` and `x/net` CVEs
* Bump Helm to 3.10.2

## 3.0.0
* Add Terraform scanning via a tfsec report

## 2.4.1
* Temporarily revert terraform scanning

## 2.4.0
* Add Terraform scanning via a tfsec report

## 2.3.0
* Update trivy to version 0.34.0

## 2.2.4
* Update x/text to remove CVE

## 2.2.3
* Update dependencies

## 2.2.2
* Update to go 1.19

## 2.2.1
* Update versions

## 2.2.0
* Build docker images for linux/arm64, and update to Go 1.19.1

## 2.1.12
* Improves logging to show k8s and helm files

## 2.1.11
* Fix `helm template` command in some environments

## 2.1.10
* Fix leaking access token in std out.

## 2.1.9
* upgrade plugins on build

## 2.1.8
* Fix for missing fields in container manifests

## 2.1.7
* Update dependencies

## 2.1.6
* Fix OPA panic if `kind` field is missing

## 2.1.5
* update packages

## 2.1.4
* update packages

## 2.1.3
* Fix for git 2.35.2

## 2.1.2
* support HPA v2beta1 in OPA checks

## 2.1.1
* update to go 1.18 and update packages

## 2.1.0
* update Trivy plugin

## 2.0.3
* Update alpine to remove CVE

## 2.0.2
* Add debug info

## 2.0.1
* update versions

## 2.0.0
* updated CI NewActionItemThreshold default to -1

## 1.6.2
* Fix auto-detection on resolving non-kubernetes manifests.

## 1.6.1
* Bump alpine to 3.16

## 1.6.0
* Add `ValuesFiles` to fairwinds-insights.yaml, allowing specification of multiple Helm values files.
* Allow both Helm values files and inline fairwinds-insights.yaml values to be used. The inline values override those from values files.

## 1.5.8
* update versions

## 1.5.7
* update versions

## 1.5.6
* Add option to add more skopeo arguments through `SKOPEO_ARGS` environment variable

## 1.5.5
* Fix trivy scan output location

## 1.5.4
* Revert trivy version

## 1.5.3
* Update packages

## 1.5.2
* Image scannning update

## 1.5.1
* Update vulnerable packages

## 1.5.0
* Trivy no longer downloads images

## 1.4.2
* Update alpine to remove CVE

## 1.4.1
* Obtain the OPA version from its Go package when submitting an OPA report (commit cd93f76).

## 1.4.0
* Update Trivy to 0.24

## 1.3.3
* Fix go.mod.

## 1.3.2
* Fix trivy `image.ScanImageFile` arguments

## 1.3.1
* Fix go.mod `module`, and `import`s, to use plugins sub-directory.

## 1.3.0
* Process v2 CustomChecks, which no longer have an Instance accompanying the rego policy.
* Debug output can be enabled by setting the `LOGRUS_LEVEL` environment variable to `debug`.
* Processing of checks will now continue when there has been a failure, to collect and output all failure conditions. Multiple errors may be reflected in plugin output.

## 1.2.3
* Updated libs

## 1.2.2
* Fix trivy command parameters on 0.23.0

## 1.2.1
* Updated trivy version to 0.23.0
* Drop root command

## 1.2.0
* Adds auto config. file generation by scanning the repository files

## 1.1.1
* Fix reading helm `valuesFile` and `fluxFile` when on cloned repo context
* Fix internal `baseFolder` when not in cloned repo context

## 1.1.0
* Add an `insightsinfo` function to make Insights information available in rego.

## 1.0.0
* Update plugin version

## 0.15.1
* Run apk update

## 0.15.0
* Support for external git repository

## 0.14.2
* Update dependencies

## 0.14.1
* Update OPA for removed CRD.

## 0.14.0
* Update Polaris to version 5.0.0
* Update Pluto to version v5.3.2

## 0.13.7
* Updated trivy version to 0.22.0

## 0.13.6
* Adds the HTTP body to the error to provide better error messages

## 0.13.5
* Update Go modules

## 0.13.4
* Updated trivy version

## 0.13.3
* Fix panic for missing sha in the image

## 0.13.2
* Bump alpine to 3.15

## 0.13.1
* Bump go modules

## 0.13.0
* Added environment variable for git informations.

## 0.12.1
* rebuild to fix CVEs in alpine:3.14

## 0.12.0
* Add helm `fluxFile` and `version` support

## 0.11.0
* Add helm remote chart functionality

## 0.10.13
* Bump dependencies and rebuild

## 0.10.12
* Handle type conversion errors for resource metadata

## 0.10.11
* rebuild to fix CVEs in alpine:3.14

## 0.10.10
* rebuilt to fix CVEs in alpine 3.14

## 0.10.9
* update trivy version

## 0.10.8
* update Go modules

## 0.10.7
* Improve error messages 
* Add missing error checks

## 0.10.6
* Add SHA for docker images

## 0.10.5
* Add option to skip images contained in manifests when running trivy

## 0.10.4
* Add some debug logs

## 0.10.3
* Handle error in walkpath

## 0.10.2
* Update Go and modules

## 0.10.1
* Improve error handling in CI's git fetch info process

## 0.10.0
* update go dependencies

## 0.9.2
* Fix bug in Trivy to allow namespace to be sent up.

## 0.9.1
* Bump Alpine to 3.14

## 0.9.0
* Added configuration options to disable individual reports

## 0.8.5
* Fix `Options.TempFolder`  default destination

## 0.8.4
* Update alpine image

## 0.8.3
* Fix workload names

## 0.8.2
* Fix helm file name by replacing the release-name prefix.

## 0.8.1
* Dedupe Trivy scans

## 0.8.0
* Improved logging and output

## 0.7.2
* Respect mainline branch specified in config.

## 0.7.1
* update Trivy

## 0.7.0
* Add commit messages to scan

## 0.6.0
* Start sending fairwinds-insights.yaml to backend

## 0.5.0
* Add OPA as another check
* Add Pluto as another check

## 0.4.10
* Strip tags from manifest free images

## 0.4.9
* Added containers to workloads report
* Add container name to Trivy results

## 0.4.8
* Add log statement to Trivy

## 0.4.7
* Update Trivy to 0.11.0

## 0.4.6
* Added name to images that aren't in manifest

## 0.4.5
* Remove "******.com:" prefix and ".git" suffix from default repo name

## 0.4.4
* Update CHANGELOG

## 0.4.3
* Made `repositoryName` optional

## 0.4.2
* Fixed a bug in error output

## 0.4.0
* created a separate `RunCommand` that doesn't have trivy-specific logic
* started logging stdout/stderr directly instead of through logrus, to preserve newlines
* fixed formatting on message
* remove `panic`s
* push helm values to file instead of using `--set`
* change output message
* set config defaults

## 0.3.0

* Updating Polaris version from 0.6 to 1.1

## 0.2.0

* New config format
* Send Kubernetes Resources to be saved
* Base results based on new action items instead of "Score"

## 0.1.1

* Process helm templates

## 0.1.0

* Initial release<|MERGE_RESOLUTION|>--- conflicted
+++ resolved
@@ -1,15 +1,13 @@
 # Changelog
 
-<<<<<<< HEAD
-## 4.1.5
+## 4.2.1
 * update dependencies
-=======
+
 ## 4.2.0
 * CI scanning will continue when an error is encountered, such as templating a Helm chart into Kubernetes manifests. These errors will be reflected as Insights action items, in a new `ScanErrors` report type.
 
 ## 4.1.5
 * skip downloading in-container `images.docker` images that has env. variables on their names
->>>>>>> 3ba58b32
 
 ## 4.1.4
 * update go modules
