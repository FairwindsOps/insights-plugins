# Changelog

<<<<<<< HEAD
=======
## 5.9.10
* Fixing vulnerabilities

## 5.9.9
* Fixing vulnerabilities

>>>>>>> 44e985be
## 5.9.8
* Remove tfsec support
* Update libraries

## 5.9.7
* bumped alpine to 3.22

## 5.9.6
* Upgaded trivy to 0.62.1

## 5.9.5
* bumped tfsec

## 5.9.4
* bumped libs

## 5.9.3
* bumped libs

## 5.9.2
* upgaded trivy to 0.61.0

## 5.9.1
* Fixed trivy vulnerability

## 5.9.0
* Added annotations to scan workloads

## 5.8.1
* Support to Rego V0 and V1 libs

## 5.8.0
* Support to Rego V1

## 5.7.20
* Fixing vulnerabilities

## 5.7.19
* Fixed helm vulnerability

## 5.7.18
* Fixed trivy vulnerability

## 5.7.17
* Fixed tfsec vulnerability

## 5.7.16
* Fixing vulnerabilities

## 5.7.15
* Fixing vulnerabilities

## 5.7.14
* bumped alpine to 3.21

## 5.7.13
* bumped libs

## 5.7.12
- bumped trivy to v0.57.1

## 5.7.11
* bumped polaris to 9.6.0

## 5.7.10
- fix trivy db / java-db downloading

## 5.7.9
- bumped trivy to v0.57.0

## 5.7.8
- Use `RemoveTokensAndPassword` function from trivy
- Add trivy OCI repositories fallback

## 5.7.7
- bumped trivy to v0.56.2

## 5.7.6
- bumped tfsec to 1.28.11 for fixing vulnerabilities

## 5.7.5
- Fixing vulnerabilities

## 5.7.4
- Bumped pluto to 5.20.2

## 5.7.3
- upgrading due to trivy API change

## 5.7.2
- fixed helm vulnerability

## 5.7.1
- fixed docker vulnerability

## 5.7.0
- Add support for OPA custom libs

## 5.6.2
- fixed docker vulnerability

## 5.6.1
- add support for go workspace

## 5.6.0
- Add support for scan-workloads labels

## 5.5.9
- Bumped trivy version

## 5.5.8
- Fixed CI vulnerability

## 5.5.7
- Bump alpine to 3.20

## 5.5.6
- bumped versions

## 5.5.5
- bumped pluto to 5.19.4

## 5.5.4
- bumped pluto to 5.19.3

## 5.5.3
- bumped polaris to 9.0.1

## 5.5.2
- bumped tfsec to 1.28.6 for fixing vulnerabilities

## 5.5.1

- update dependencies

## 5.5.0

- update tfsec and trivy version

## 5.4.5

- update dependencies

## 5.4.4

- update dependencies

## 5.4.3

- update dependencies

## 5.4.2

- update dependencies

## 5.4.1

- update dependencies

## 5.4.0

- Added tfsec custom checks

## 5.3.4

- Fix image owners matching logic

## 5.3.3

- Trim spaces from masterBranch before using it

## 5.3.2

- Only skip failed files instead of halting the process

## 5.3.1

- Print soft-errors to output to increase error awareness

## 5.3.0

- Added files that were modified to CI scan response

## 5.2.9

- update trivy to 0.48.1

## 5.2.8

- Bump alpine to 3.19

## 5.2.7

- Ignore `setExitCode` when running on auto-scan mode

## 5.2.6

- Update dependencies

## 5.2.5

- Fix removing `.git` from repository name

## 5.2.4

- Update to go 1.21

## 5.2.3

- Update binary dependency `trivy`

## 5.2.2

- Update dependencies

## 5.2.1

- Update dependencies

## 5.2.0

- Add `reports.goldilocks.enabled` support (default `true`)
- Add `reports.prometheus-metrics.enabled` support (default `true`)

## 5.1.3

- Add warning message and prevent panic when we find a podSpec with no containers

## 5.1.2

- Bump polaris version to 8.2.3

## 5.1.1

- Update go libraries
- Update trivy/opa version

## 5.1.0

- Update dependencies (polaris 8.0.0)

## 5.0.4

- Update dependencies

## 5.0.3

- Update dependencies

## 5.0.2

- update dependencies

## 5.0.1

- Support for insecure TLS override in uploader

## 5.0.0

- Fixes bug where relative path were not preserved on filename field for yaml manifest files.

## 4.2.10

- update alpine and x/net

## 4.2.9

- Restore command standard-error being returned and reflected in CI logs and scan-error report action items, from PR #754.

## 4.2.8

- Fix STDOUT parsing

## 4.2.7

- update dependencies

## 4.2.6

- update alpine and go modules

## 4.2.5

- Clarify the log message when there have been no tfsec findings after processing all terraform paths.

## 4.2.4

- Fix removal of the repository path from tfsec result file names, when said result is for a Terraform module. THis bug caused these file names to begin with `/app/repository/{repository name}`.
- Log the version of the CI plugin.

## 4.2.3

- Revert 4.2.2

## 4.2.2

- Update pluto from 5.11.2 to 5.12.0
- Update Polaris from 7.2.1 to 7.3.0
- Update Helm from 3.10.3 to 3.11.0

## 4.2.1

- update dependencies

## 4.2.0

- CI scanning will continue when an error is encountered, such as templating a Helm chart into Kubernetes manifests. These errors will be reflected as Insights action items, in a new `ScanErrors` report type.

## 4.1.5

- skip downloading in-container `images.docker` images that has env. variables on their names

## 4.1.4

- update go modules

## 4.1.3

- Fixes when using `helm.values` causes tmp filepath to get mangled

## 4.1.2

- Fixes missing image info (name and owner name) when the download of `docker.images` are done inside the CI plugin execution

## 4.1.1

- update x/net and alpine

## 4.1.0

- Add support for configuring reports when using auto-discovery via `REPORTS_CONFIG` env var

## 4.0.0

- Enable the tfsec report by default. If `terraform -> paths` are specified, they will be scanned unless `reports -> tfsec -> enabled` is explicitly set to `false` in fairwinds-insights.yaml.

## 3.4.0

- Support for private images (REGISTRY_CREDENTIALS)

## 3.3.0

- Support `images.docker` download images inside the plugin

## 3.2.1

- update trivy

## 3.2.0

- Add alternative GIT commands to fetch masterHash
- Make some GIT commands optional (masterHash, commitMessage, branch and origin)
- Add CI_RUNNER env. var support
- Add hint logs based on CI runner

## 3.1.0

- Update tfsec, pluto, and polaris to adress additional `x/text` and `x/net` CVEs
- Bump Helm to 3.10.2

## 3.0.0

- Add Terraform scanning via a tfsec report

## 2.4.1

- Temporarily revert terraform scanning

## 2.4.0

- Add Terraform scanning via a tfsec report

## 2.3.0

- Update trivy to version 0.34.0

## 2.2.4

- Update x/text to remove CVE

## 2.2.3

- Update dependencies

## 2.2.2

- Update to go 1.19

## 2.2.1

- Update versions

## 2.2.0

- Build docker images for linux/arm64, and update to Go 1.19.1

## 2.1.12

- Improves logging to show k8s and helm files

## 2.1.11

- Fix `helm template` command in some environments

## 2.1.10

- Fix leaking access token in std out.

## 2.1.9

- upgrade plugins on build

## 2.1.8

- Fix for missing fields in container manifests

## 2.1.7

- Update dependencies

## 2.1.6

- Fix OPA panic if `kind` field is missing

## 2.1.5

- update packages

## 2.1.4

- update packages

## 2.1.3

- Fix for git 2.35.2

## 2.1.2

- support HPA v2beta1 in OPA checks

## 2.1.1

- update to go 1.18 and update packages

## 2.1.0

- update Trivy plugin

## 2.0.3

- Update alpine to remove CVE

## 2.0.2

- Add debug info

## 2.0.1

- update versions

## 2.0.0

- updated CI NewActionItemThreshold default to -1

## 1.6.2

- Fix auto-detection on resolving non-kubernetes manifests.

## 1.6.1

- Bump alpine to 3.16

## 1.6.0

- Add `ValuesFiles` to fairwinds-insights.yaml, allowing specification of multiple Helm values files.
- Allow both Helm values files and inline fairwinds-insights.yaml values to be used. The inline values override those from values files.

## 1.5.8

- update versions

## 1.5.7

- update versions

## 1.5.6

- Add option to add more skopeo arguments through `SKOPEO_ARGS` environment variable

## 1.5.5

- Fix trivy scan output location

## 1.5.4

- Revert trivy version

## 1.5.3

- Update packages

## 1.5.2

- Image scannning update

## 1.5.1

- Update vulnerable packages

## 1.5.0

- Trivy no longer downloads images

## 1.4.2

- Update alpine to remove CVE

## 1.4.1

- Obtain the OPA version from its Go package when submitting an OPA report (commit cd93f76).

## 1.4.0

- Update Trivy to 0.24

## 1.3.3

- Fix go.mod.

## 1.3.2

- Fix trivy `image.ScanImageFile` arguments

## 1.3.1

- Fix go.mod `module`, and `import`s, to use plugins sub-directory.

## 1.3.0

- Process v2 CustomChecks, which no longer have an Instance accompanying the rego policy.
- Debug output can be enabled by setting the `LOGRUS_LEVEL` environment variable to `debug`.
- Processing of checks will now continue when there has been a failure, to collect and output all failure conditions. Multiple errors may be reflected in plugin output.

## 1.2.3

- Updated libs

## 1.2.2

- Fix trivy command parameters on 0.23.0

## 1.2.1

- Updated trivy version to 0.23.0
- Drop root command

## 1.2.0

- Adds auto config. file generation by scanning the repository files

## 1.1.1

- Fix reading helm `valuesFile` and `fluxFile` when on cloned repo context
- Fix internal `baseFolder` when not in cloned repo context

## 1.1.0

- Add an `insightsinfo` function to make Insights information available in rego.

## 1.0.0

- Update plugin version

## 0.15.1

- Run apk update

## 0.15.0

- Support for external git repository

## 0.14.2

- Update dependencies

## 0.14.1

- Update OPA for removed CRD.

## 0.14.0

- Update Polaris to version 5.0.0
- Update Pluto to version v5.3.2

## 0.13.7

- Updated trivy version to 0.22.0

## 0.13.6

- Adds the HTTP body to the error to provide better error messages

## 0.13.5

- Update Go modules

## 0.13.4

- Updated trivy version

## 0.13.3

- Fix panic for missing sha in the image

## 0.13.2

- Bump alpine to 3.15

## 0.13.1

- Bump go modules

## 0.13.0

- Added environment variable for git informations.

## 0.12.1

- rebuild to fix CVEs in alpine:3.14

## 0.12.0

- Add helm `fluxFile` and `version` support

## 0.11.0

- Add helm remote chart functionality

## 0.10.13

- Bump dependencies and rebuild

## 0.10.12

- Handle type conversion errors for resource metadata

## 0.10.11

- rebuild to fix CVEs in alpine:3.14

## 0.10.10

- rebuilt to fix CVEs in alpine 3.14

## 0.10.9

- update trivy version

## 0.10.8

- update Go modules

## 0.10.7

- Improve error messages
- Add missing error checks

## 0.10.6

- Add SHA for docker images

## 0.10.5

- Add option to skip images contained in manifests when running trivy

## 0.10.4

- Add some debug logs

## 0.10.3

- Handle error in walkpath

## 0.10.2

- Update Go and modules

## 0.10.1

- Improve error handling in CI's git fetch info process

## 0.10.0

- update go dependencies

## 0.9.2

- Fix bug in Trivy to allow namespace to be sent up.

## 0.9.1

- Bump Alpine to 3.14

## 0.9.0

- Added configuration options to disable individual reports

## 0.8.5

- Fix `Options.TempFolder` default destination

## 0.8.4

- Update alpine image

## 0.8.3

- Fix workload names

## 0.8.2

- Fix helm file name by replacing the release-name prefix.

## 0.8.1

- Dedupe Trivy scans

## 0.8.0

- Improved logging and output

## 0.7.2

- Respect mainline branch specified in config.

## 0.7.1

- update Trivy

## 0.7.0

- Add commit messages to scan

## 0.6.0

- Start sending fairwinds-insights.yaml to backend

## 0.5.0

- Add OPA as another check
- Add Pluto as another check

## 0.4.10

- Strip tags from manifest free images

## 0.4.9

- Added containers to workloads report
- Add container name to Trivy results

## 0.4.8

- Add log statement to Trivy

## 0.4.7

- Update Trivy to 0.11.0

## 0.4.6

- Added name to images that aren't in manifest

## 0.4.5

- Remove "**\*\***.com:" prefix and ".git" suffix from default repo name

## 0.4.4

- Update CHANGELOG

## 0.4.3

- Made `repositoryName` optional

## 0.4.2

- Fixed a bug in error output

## 0.4.0

- created a separate `RunCommand` that doesn't have trivy-specific logic
- started logging stdout/stderr directly instead of through logrus, to preserve newlines
- fixed formatting on message
- remove `panic`s
- push helm values to file instead of using `--set`
- change output message
- set config defaults

## 0.3.0

- Updating Polaris version from 0.6 to 1.1

## 0.2.0

- New config format
- Send Kubernetes Resources to be saved
- Base results based on new action items instead of "Score"

## 0.1.1

- Process helm templates

## 0.1.0

- Initial release<|MERGE_RESOLUTION|>--- conflicted
+++ resolved
@@ -1,14 +1,11 @@
 # Changelog
 
-<<<<<<< HEAD
-=======
 ## 5.9.10
 * Fixing vulnerabilities
 
 ## 5.9.9
 * Fixing vulnerabilities
 
->>>>>>> 44e985be
 ## 5.9.8
 * Remove tfsec support
 * Update libraries
