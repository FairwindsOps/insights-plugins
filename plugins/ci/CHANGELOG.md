# Changelog

## 5.7.7
<<<<<<< HEAD
- Bump trivy version
- Use `RemoveTokensAndPassword` function from trivy
=======
- bumped trivy to v0.56.2
>>>>>>> e1f78554

## 5.7.6
- bumped tfsec to 1.28.11 for fixing vulnerabilities

## 5.7.5
- Fixing vulnerabilities

## 5.7.4
- Bumped pluto to 5.20.2

## 5.7.3
- upgrading due to trivy API change

## 5.7.2
- fixed helm vulnerability

## 5.7.1
- fixed docker vulnerability

## 5.7.0
- Add support for OPA custom libs

## 5.6.2
- fixed docker vulnerability

## 5.6.1
- add support for go workspace

## 5.6.0
- Add support for scan-workloads labels

## 5.5.9
- Bumped trivy version

## 5.5.8
- Fixed CI vulnerability

## 5.5.7
- Bump alpine to 3.20

## 5.5.6
- bumped versions

## 5.5.5
- bumped pluto to 5.19.4

## 5.5.4
- bumped pluto to 5.19.3

## 5.5.3
- bumped polaris to 9.0.1

## 5.5.2
- bumped tfsec to 1.28.6 for fixing vulnerabilities

## 5.5.1

- update dependencies

## 5.5.0

- update tfsec and trivy version

## 5.4.5

- update dependencies

## 5.4.4

- update dependencies

## 5.4.3

- update dependencies

## 5.4.2

- update dependencies

## 5.4.1

- update dependencies

## 5.4.0

- Added tfsec custom checks

## 5.3.4

- Fix image owners matching logic

## 5.3.3

- Trim spaces from masterBranch before using it

## 5.3.2

- Only skip failed files instead of halting the process

## 5.3.1

- Print soft-errors to output to increase error awareness

## 5.3.0

- Added files that were modified to CI scan response

## 5.2.9

- update trivy to 0.48.1

## 5.2.8

- Bump alpine to 3.19

## 5.2.7

- Ignore `setExitCode` when running on auto-scan mode

## 5.2.6

- Update dependencies

## 5.2.5

- Fix removing `.git` from repository name

## 5.2.4

- Update to go 1.21

## 5.2.3

- Update binary dependency `trivy`

## 5.2.2

- Update dependencies

## 5.2.1

- Update dependencies

## 5.2.0

- Add `reports.goldilocks.enabled` support (default `true`)
- Add `reports.prometheus-metrics.enabled` support (default `true`)

## 5.1.3

- Add warning message and prevent panic when we find a podSpec with no containers

## 5.1.2

- Bump polaris version to 8.2.3

## 5.1.1

- Update go libraries
- Update trivy/opa version

## 5.1.0

- Update dependencies (polaris 8.0.0)

## 5.0.4

- Update dependencies

## 5.0.3

- Update dependencies

## 5.0.2

- update dependencies

## 5.0.1

- Support for insecure TLS override in uploader

## 5.0.0

- Fixes bug where relative path were not preserved on filename field for yaml manifest files.

## 4.2.10

- update alpine and x/net

## 4.2.9

- Restore command standard-error being returned and reflected in CI logs and scan-error report action items, from PR #754.

## 4.2.8

- Fix STDOUT parsing

## 4.2.7

- update dependencies

## 4.2.6

- update alpine and go modules

## 4.2.5

- Clarify the log message when there have been no tfsec findings after processing all terraform paths.

## 4.2.4

- Fix removal of the repository path from tfsec result file names, when said result is for a Terraform module. THis bug caused these file names to begin with `/app/repository/{repository name}`.
- Log the version of the CI plugin.

## 4.2.3

- Revert 4.2.2

## 4.2.2

- Update pluto from 5.11.2 to 5.12.0
- Update Polaris from 7.2.1 to 7.3.0
- Update Helm from 3.10.3 to 3.11.0

## 4.2.1

- update dependencies

## 4.2.0

- CI scanning will continue when an error is encountered, such as templating a Helm chart into Kubernetes manifests. These errors will be reflected as Insights action items, in a new `ScanErrors` report type.

## 4.1.5

- skip downloading in-container `images.docker` images that has env. variables on their names

## 4.1.4

- update go modules

## 4.1.3

- Fixes when using `helm.values` causes tmp filepath to get mangled

## 4.1.2

- Fixes missing image info (name and owner name) when the download of `docker.images` are done inside the CI plugin execution

## 4.1.1

- update x/net and alpine

## 4.1.0

- Add support for configuring reports when using auto-discovery via `REPORTS_CONFIG` env var

## 4.0.0

- Enable the tfsec report by default. If `terraform -> paths` are specified, they will be scanned unless `reports -> tfsec -> enabled` is explicitly set to `false` in fairwinds-insights.yaml.

## 3.4.0

- Support for private images (REGISTRY_CREDENTIALS)

## 3.3.0

- Support `images.docker` download images inside the plugin

## 3.2.1

- update trivy

## 3.2.0

- Add alternative GIT commands to fetch masterHash
- Make some GIT commands optional (masterHash, commitMessage, branch and origin)
- Add CI_RUNNER env. var support
- Add hint logs based on CI runner

## 3.1.0

- Update tfsec, pluto, and polaris to adress additional `x/text` and `x/net` CVEs
- Bump Helm to 3.10.2

## 3.0.0

- Add Terraform scanning via a tfsec report

## 2.4.1

- Temporarily revert terraform scanning

## 2.4.0

- Add Terraform scanning via a tfsec report

## 2.3.0

- Update trivy to version 0.34.0

## 2.2.4

- Update x/text to remove CVE

## 2.2.3

- Update dependencies

## 2.2.2

- Update to go 1.19

## 2.2.1

- Update versions

## 2.2.0

- Build docker images for linux/arm64, and update to Go 1.19.1

## 2.1.12

- Improves logging to show k8s and helm files

## 2.1.11

- Fix `helm template` command in some environments

## 2.1.10

- Fix leaking access token in std out.

## 2.1.9

- upgrade plugins on build

## 2.1.8

- Fix for missing fields in container manifests

## 2.1.7

- Update dependencies

## 2.1.6

- Fix OPA panic if `kind` field is missing

## 2.1.5

- update packages

## 2.1.4

- update packages

## 2.1.3

- Fix for git 2.35.2

## 2.1.2

- support HPA v2beta1 in OPA checks

## 2.1.1

- update to go 1.18 and update packages

## 2.1.0

- update Trivy plugin

## 2.0.3

- Update alpine to remove CVE

## 2.0.2

- Add debug info

## 2.0.1

- update versions

## 2.0.0

- updated CI NewActionItemThreshold default to -1

## 1.6.2

- Fix auto-detection on resolving non-kubernetes manifests.

## 1.6.1

- Bump alpine to 3.16

## 1.6.0

- Add `ValuesFiles` to fairwinds-insights.yaml, allowing specification of multiple Helm values files.
- Allow both Helm values files and inline fairwinds-insights.yaml values to be used. The inline values override those from values files.

## 1.5.8

- update versions

## 1.5.7

- update versions

## 1.5.6

- Add option to add more skopeo arguments through `SKOPEO_ARGS` environment variable

## 1.5.5

- Fix trivy scan output location

## 1.5.4

- Revert trivy version

## 1.5.3

- Update packages

## 1.5.2

- Image scannning update

## 1.5.1

- Update vulnerable packages

## 1.5.0

- Trivy no longer downloads images

## 1.4.2

- Update alpine to remove CVE

## 1.4.1

- Obtain the OPA version from its Go package when submitting an OPA report (commit cd93f76).

## 1.4.0

- Update Trivy to 0.24

## 1.3.3

- Fix go.mod.

## 1.3.2

- Fix trivy `image.ScanImageFile` arguments

## 1.3.1

- Fix go.mod `module`, and `import`s, to use plugins sub-directory.

## 1.3.0

- Process v2 CustomChecks, which no longer have an Instance accompanying the rego policy.
- Debug output can be enabled by setting the `LOGRUS_LEVEL` environment variable to `debug`.
- Processing of checks will now continue when there has been a failure, to collect and output all failure conditions. Multiple errors may be reflected in plugin output.

## 1.2.3

- Updated libs

## 1.2.2

- Fix trivy command parameters on 0.23.0

## 1.2.1

- Updated trivy version to 0.23.0
- Drop root command

## 1.2.0

- Adds auto config. file generation by scanning the repository files

## 1.1.1

- Fix reading helm `valuesFile` and `fluxFile` when on cloned repo context
- Fix internal `baseFolder` when not in cloned repo context

## 1.1.0

- Add an `insightsinfo` function to make Insights information available in rego.

## 1.0.0

- Update plugin version

## 0.15.1

- Run apk update

## 0.15.0

- Support for external git repository

## 0.14.2

- Update dependencies

## 0.14.1

- Update OPA for removed CRD.

## 0.14.0

- Update Polaris to version 5.0.0
- Update Pluto to version v5.3.2

## 0.13.7

- Updated trivy version to 0.22.0

## 0.13.6

- Adds the HTTP body to the error to provide better error messages

## 0.13.5

- Update Go modules

## 0.13.4

- Updated trivy version

## 0.13.3

- Fix panic for missing sha in the image

## 0.13.2

- Bump alpine to 3.15

## 0.13.1

- Bump go modules

## 0.13.0

- Added environment variable for git informations.

## 0.12.1

- rebuild to fix CVEs in alpine:3.14

## 0.12.0

- Add helm `fluxFile` and `version` support

## 0.11.0

- Add helm remote chart functionality

## 0.10.13

- Bump dependencies and rebuild

## 0.10.12

- Handle type conversion errors for resource metadata

## 0.10.11

- rebuild to fix CVEs in alpine:3.14

## 0.10.10

- rebuilt to fix CVEs in alpine 3.14

## 0.10.9

- update trivy version

## 0.10.8

- update Go modules

## 0.10.7

- Improve error messages
- Add missing error checks

## 0.10.6

- Add SHA for docker images

## 0.10.5

- Add option to skip images contained in manifests when running trivy

## 0.10.4

- Add some debug logs

## 0.10.3

- Handle error in walkpath

## 0.10.2

- Update Go and modules

## 0.10.1

- Improve error handling in CI's git fetch info process

## 0.10.0

- update go dependencies

## 0.9.2

- Fix bug in Trivy to allow namespace to be sent up.

## 0.9.1

- Bump Alpine to 3.14

## 0.9.0

- Added configuration options to disable individual reports

## 0.8.5

- Fix `Options.TempFolder` default destination

## 0.8.4

- Update alpine image

## 0.8.3

- Fix workload names

## 0.8.2

- Fix helm file name by replacing the release-name prefix.

## 0.8.1

- Dedupe Trivy scans

## 0.8.0

- Improved logging and output

## 0.7.2

- Respect mainline branch specified in config.

## 0.7.1

- update Trivy

## 0.7.0

- Add commit messages to scan

## 0.6.0

- Start sending fairwinds-insights.yaml to backend

## 0.5.0

- Add OPA as another check
- Add Pluto as another check

## 0.4.10

- Strip tags from manifest free images

## 0.4.9

- Added containers to workloads report
- Add container name to Trivy results

## 0.4.8

- Add log statement to Trivy

## 0.4.7

- Update Trivy to 0.11.0

## 0.4.6

- Added name to images that aren't in manifest

## 0.4.5

- Remove "**\*\***.com:" prefix and ".git" suffix from default repo name

## 0.4.4

- Update CHANGELOG

## 0.4.3

- Made `repositoryName` optional

## 0.4.2

- Fixed a bug in error output

## 0.4.0

- created a separate `RunCommand` that doesn't have trivy-specific logic
- started logging stdout/stderr directly instead of through logrus, to preserve newlines
- fixed formatting on message
- remove `panic`s
- push helm values to file instead of using `--set`
- change output message
- set config defaults

## 0.3.0

- Updating Polaris version from 0.6 to 1.1

## 0.2.0

- New config format
- Send Kubernetes Resources to be saved
- Base results based on new action items instead of "Score"

## 0.1.1

- Process helm templates

## 0.1.0

- Initial release<|MERGE_RESOLUTION|>--- conflicted
+++ resolved
@@ -1,12 +1,11 @@
 # Changelog
 
-## 5.7.7
-<<<<<<< HEAD
+## 5.7.8
 - Bump trivy version
 - Use `RemoveTokensAndPassword` function from trivy
-=======
+
+## 5.7.7
 - bumped trivy to v0.56.2
->>>>>>> e1f78554
 
 ## 5.7.6
 - bumped tfsec to 1.28.11 for fixing vulnerabilities
