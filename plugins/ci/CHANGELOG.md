# Changelog
<<<<<<< HEAD
## 1.0.1
* Fix reading helm `valuesFile` and `fluxFile` when on cloned repo context
* Fix internal `baseFolder` when not in cloned repo context
=======
## 1.1.0
* Add an `insightsinfo` function to make Insights information available in rego.
>>>>>>> 396fc782

## 1.0.0
* Update plugin version

## 0.15.1
* Run apk update

## 0.15.0
* Support for external git repository

## 0.14.2
* Update dependencies

## 0.14.1
* Update OPA for removed CRD.

## 0.14.0
* Update Polaris to version 5.0.0
* Update Pluto to version v5.3.2

## 0.13.7
* Updated trivy version to 0.22.0

## 0.13.6
* Adds the HTTP body to the error to provide better error messages

## 0.13.5
* Update Go modules

## 0.13.4
* Updated trivy version

## 0.13.3
* Fix panic for missing sha in the image
## 0.13.2
* Bump alpine to 3.15

## 0.13.1
* Bump go modules

## 0.13.0
* Added environment variable for git informations.

## 0.12.1
* rebuild to fix CVEs in alpine:3.14

## 0.12.0
* Add helm `fluxFile` and `version` support
## 0.11.0
* Add helm remote chart functionality
## 0.10.13
* Bump dependencies and rebuild
## 0.10.12
* Handle type conversion errors for resource metadata

## 0.10.11
* rebuild to fix CVEs in alpine:3.14

## 0.10.10
* rebuilt to fix CVEs in alpine 3.14

## 0.10.9
* update trivy version
## 0.10.8
* update Go modules
## 0.10.7
* Improve error messages 
* Add missing error checks

## 0.10.6
* Add SHA for docker images

## 0.10.5
* Add option to skip images contained in manifests when running trivy

## 0.10.4
* Add some debug logs

## 0.10.3
* Handle error in walkpath

## 0.10.2
* Update Go and modules

## 0.10.1
* Improve error handling in CI's git fetch info process

## 0.10.0
* update go dependencies

## 0.9.2
* Fix bug in Trivy to allow namespace to be sent up.

## 0.9.1
* Bump Alpine to 3.14

## 0.9.0

* Added configuration options to disable individual reports

## 0.8.5

* Fix `Options.TempFolder`  default destination

## 0.8.4
* Update alpine image

## 0.8.3
* Fix workload names

## 0.8.2

* Fix helm file name by replacing the release-name prefix.

## 0.8.1

* Dedupe Trivy scans

## 0.8.0

* Improved logging and output

## 0.7.2

* Respect mainline branch specified in config.

## 0.7.1
* update Trivy

## 0.7.0
* Add commit messages to scan

## 0.6.0
* Start sending fairwinds-insights.yaml to backend

## 0.5.0
* Add OPA as another check
* Add Pluto as another check

## 0.4.10
* Strip tags from manifest free images

## 0.4.9
* Added containers to workloads report
* Add container name to Trivy results

## 0.4.8
* Add log statement to Trivy

## 0.4.7
* Update Trivy to 0.11.0

## 0.4.6
* Added name to images that aren't in manifest

## 0.4.5
* Remove "******.com:" prefix and ".git" suffix from default repo name

## 0.4.4
* Update CHANGELOG

## 0.4.3
* Made `repositoryName` optional

## 0.4.2
* Fixed a bug in error output

## 0.4.0
* created a separate `RunCommand` that doesn't have trivy-specific logic
* started logging stdout/stderr directly instead of through logrus, to preserve newlines
* fixed formatting on message
* remove `panic`s
* push helm values to file instead of using `--set`
* change output message
* set config defaults

## 0.3.0

* Updating Polaris version from 0.6 to 1.1

## 0.2.0

* New config format
* Send Kubernetes Resources to be saved
* Base results based on new action items instead of "Score"

## 0.1.1

* Process helm templates

## 0.1.0

* Initial release<|MERGE_RESOLUTION|>--- conflicted
+++ resolved
@@ -1,12 +1,9 @@
 # Changelog
-<<<<<<< HEAD
-## 1.0.1
+## 1.1.1
 * Fix reading helm `valuesFile` and `fluxFile` when on cloned repo context
 * Fix internal `baseFolder` when not in cloned repo context
-=======
 ## 1.1.0
 * Add an `insightsinfo` function to make Insights information available in rego.
->>>>>>> 396fc782
 
 ## 1.0.0
 * Update plugin version
