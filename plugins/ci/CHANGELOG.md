# Changelog

<<<<<<< HEAD

## 2.1.9
* Fix leaking access token in std out.
=======
## 2.1.9
* upgrade plugins on build
>>>>>>> 9cc69a58

## 2.1.8
* Fix for missing fields in container manifests

## 2.1.7
* Update dependencies

## 2.1.6
* Fix OPA panic if `kind` field is missing

## 2.1.5
* update packages

## 2.1.4
* update packages

## 2.1.3
* Fix for git 2.35.2

## 2.1.2
* support HPA v2beta1 in OPA checks

## 2.1.1
* update to go 1.18 and update packages

## 2.1.0
* update Trivy plugin

## 2.0.3
* Update alpine to remove CVE

## 2.0.2
* Add debug info

## 2.0.1
* update versions

## 2.0.0
* updated CI NewActionItemThreshold default to -1

## 1.6.2
* Fix auto-detection on resolving non-kubernetes manifests.

## 1.6.1
* Bump alpine to 3.16

## 1.6.0
* Add `ValuesFiles` to fairwinds-insights.yaml, allowing specification of multiple Helm values files.
* Allow both Helm values files and inline fairwinds-insights.yaml values to be used. The inline values override those from values files.

## 1.5.8
* update versions

## 1.5.7
* update versions

## 1.5.6
* Add option to add more skopeo arguments through `SKOPEO_ARGS` environment variable

## 1.5.5
* Fix trivy scan output location

## 1.5.4
* Revert trivy version

## 1.5.3
* Update packages

## 1.5.2
* Image scannning update

## 1.5.1
* Update vulnerable packages

## 1.5.0
* Trivy no longer downloads images

## 1.4.2
* Update alpine to remove CVE

## 1.4.1
* Obtain the OPA version from its Go package when submitting an OPA report (commit cd93f76).

## 1.4.0
* Update Trivy to 0.24

## 1.3.3
* Fix go.mod.

## 1.3.2
* Fix trivy `image.ScanImageFile` arguments

## 1.3.1
* Fix go.mod `module`, and `import`s, to use plugins sub-directory.

## 1.3.0
* Process v2 CustomChecks, which no longer have an Instance accompanying the rego policy.
* Debug output can be enabled by setting the `LOGRUS_LEVEL` environment variable to `debug`.
* Processing of checks will now continue when there has been a failure, to collect and output all failure conditions. Multiple errors may be reflected in plugin output.

## 1.2.3
* Updated libs

## 1.2.2
* Fix trivy command parameters on 0.23.0

## 1.2.1
* Updated trivy version to 0.23.0
* Drop root command

## 1.2.0
* Adds auto config. file generation by scanning the repository files

## 1.1.1
* Fix reading helm `valuesFile` and `fluxFile` when on cloned repo context
* Fix internal `baseFolder` when not in cloned repo context

## 1.1.0
* Add an `insightsinfo` function to make Insights information available in rego.

## 1.0.0
* Update plugin version

## 0.15.1
* Run apk update

## 0.15.0
* Support for external git repository

## 0.14.2
* Update dependencies

## 0.14.1
* Update OPA for removed CRD.

## 0.14.0
* Update Polaris to version 5.0.0
* Update Pluto to version v5.3.2

## 0.13.7
* Updated trivy version to 0.22.0

## 0.13.6
* Adds the HTTP body to the error to provide better error messages

## 0.13.5
* Update Go modules

## 0.13.4
* Updated trivy version

## 0.13.3
* Fix panic for missing sha in the image

## 0.13.2
* Bump alpine to 3.15

## 0.13.1
* Bump go modules

## 0.13.0
* Added environment variable for git informations.

## 0.12.1
* rebuild to fix CVEs in alpine:3.14

## 0.12.0
* Add helm `fluxFile` and `version` support

## 0.11.0
* Add helm remote chart functionality

## 0.10.13
* Bump dependencies and rebuild

## 0.10.12
* Handle type conversion errors for resource metadata

## 0.10.11
* rebuild to fix CVEs in alpine:3.14

## 0.10.10
* rebuilt to fix CVEs in alpine 3.14

## 0.10.9
* update trivy version

## 0.10.8
* update Go modules

## 0.10.7
* Improve error messages 
* Add missing error checks

## 0.10.6
* Add SHA for docker images

## 0.10.5
* Add option to skip images contained in manifests when running trivy

## 0.10.4
* Add some debug logs

## 0.10.3
* Handle error in walkpath

## 0.10.2
* Update Go and modules

## 0.10.1
* Improve error handling in CI's git fetch info process

## 0.10.0
* update go dependencies

## 0.9.2
* Fix bug in Trivy to allow namespace to be sent up.

## 0.9.1
* Bump Alpine to 3.14

## 0.9.0
* Added configuration options to disable individual reports

## 0.8.5
* Fix `Options.TempFolder`  default destination

## 0.8.4
* Update alpine image

## 0.8.3
* Fix workload names

## 0.8.2
* Fix helm file name by replacing the release-name prefix.

## 0.8.1
* Dedupe Trivy scans

## 0.8.0
* Improved logging and output

## 0.7.2
* Respect mainline branch specified in config.

## 0.7.1
* update Trivy

## 0.7.0
* Add commit messages to scan

## 0.6.0
* Start sending fairwinds-insights.yaml to backend

## 0.5.0
* Add OPA as another check
* Add Pluto as another check

## 0.4.10
* Strip tags from manifest free images

## 0.4.9
* Added containers to workloads report
* Add container name to Trivy results

## 0.4.8
* Add log statement to Trivy

## 0.4.7
* Update Trivy to 0.11.0

## 0.4.6
* Added name to images that aren't in manifest

## 0.4.5
* Remove "******.com:" prefix and ".git" suffix from default repo name

## 0.4.4
* Update CHANGELOG

## 0.4.3
* Made `repositoryName` optional

## 0.4.2
* Fixed a bug in error output

## 0.4.0
* created a separate `RunCommand` that doesn't have trivy-specific logic
* started logging stdout/stderr directly instead of through logrus, to preserve newlines
* fixed formatting on message
* remove `panic`s
* push helm values to file instead of using `--set`
* change output message
* set config defaults

## 0.3.0

* Updating Polaris version from 0.6 to 1.1

## 0.2.0

* New config format
* Send Kubernetes Resources to be saved
* Base results based on new action items instead of "Score"

## 0.1.1

* Process helm templates

## 0.1.0

* Initial release<|MERGE_RESOLUTION|>--- conflicted
+++ resolved
@@ -1,13 +1,11 @@
 # Changelog
 
-<<<<<<< HEAD
-
-## 2.1.9
+## 2.1.10
 * Fix leaking access token in std out.
-=======
+
 ## 2.1.9
 * upgrade plugins on build
->>>>>>> 9cc69a58
+
 
 ## 2.1.8
 * Fix for missing fields in container manifests
