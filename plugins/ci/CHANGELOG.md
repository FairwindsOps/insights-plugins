# Changelog

<<<<<<< HEAD
## 0.14.1
* Add an `insightsinfo` function to make Insights information available in rego.

=======

## 0.14.1
* Update OPA for removed CRD.
>>>>>>> 79c068c7
## 0.14.0
* Update Polaris to version 5.0.0
* Update Pluto to version v5.3.2

## 0.13.7
* Updated trivy version to 0.22.0

## 0.13.6
* Adds the HTTP body to the error to provide better error messages

## 0.13.5
* Update Go modules

## 0.13.4
* Updated trivy version

## 0.13.3
* Fix panic for missing sha in the image
## 0.13.2
* Bump alpine to 3.15

## 0.13.1
* Bump go modules

## 0.13.0
* Added environment variable for git informations.

## 0.12.1
* rebuild to fix CVEs in alpine:3.14

## 0.12.0
* Add helm `fluxFile` and `version` support
## 0.11.0
* Add helm remote chart functionality
## 0.10.13
* Bump dependencies and rebuild
## 0.10.12
* Handle type conversion errors for resource metadata

## 0.10.11
* rebuild to fix CVEs in alpine:3.14

## 0.10.10
* rebuilt to fix CVEs in alpine 3.14

## 0.10.9
* update trivy version
## 0.10.8
* update Go modules
## 0.10.7
* Improve error messages 
* Add missing error checks

## 0.10.6
* Add SHA for docker images

## 0.10.5
* Add option to skip images contained in manifests when running trivy

## 0.10.4
* Add some debug logs

## 0.10.3
* Handle error in walkpath

## 0.10.2
* Update Go and modules

## 0.10.1
* Improve error handling in CI's git fetch info process

## 0.10.0
* update go dependencies

## 0.9.2
* Fix bug in Trivy to allow namespace to be sent up.

## 0.9.1
* Bump Alpine to 3.14

## 0.9.0

* Added configuration options to disable individual reports

## 0.8.5

* Fix `Options.TempFolder`  default destination

## 0.8.4
* Update alpine image

## 0.8.3
* Fix workload names

## 0.8.2

* Fix helm file name by replacing the release-name prefix.

## 0.8.1

* Dedupe Trivy scans

## 0.8.0

* Improved logging and output

## 0.7.2

* Respect mainline branch specified in config.

## 0.7.1
* update Trivy

## 0.7.0
* Add commit messages to scan

## 0.6.0
* Start sending fairwinds-insights.yaml to backend

## 0.5.0
* Add OPA as another check
* Add Pluto as another check

## 0.4.10
* Strip tags from manifest free images

## 0.4.9
* Added containers to workloads report
* Add container name to Trivy results

## 0.4.8
* Add log statement to Trivy

## 0.4.7
* Update Trivy to 0.11.0

## 0.4.6
* Added name to images that aren't in manifest

## 0.4.5
* Remove "******.com:" prefix and ".git" suffix from default repo name

## 0.4.4
* Update CHANGELOG

## 0.4.3
* Made `repositoryName` optional

## 0.4.2
* Fixed a bug in error output

## 0.4.0
* created a separate `RunCommand` that doesn't have trivy-specific logic
* started logging stdout/stderr directly instead of through logrus, to preserve newlines
* fixed formatting on message
* remove `panic`s
* push helm values to file instead of using `--set`
* change output message
* set config defaults

## 0.3.0

* Updating Polaris version from 0.6 to 1.1

## 0.2.0

* New config format
* Send Kubernetes Resources to be saved
* Base results based on new action items instead of "Score"

## 0.1.1

* Process helm templates

## 0.1.0

* Initial release<|MERGE_RESOLUTION|>--- conflicted
+++ resolved
@@ -1,14 +1,11 @@
 # Changelog
 
-<<<<<<< HEAD
-## 0.14.1
+## 0.14.2
 * Add an `insightsinfo` function to make Insights information available in rego.
-
-=======
 
 ## 0.14.1
 * Update OPA for removed CRD.
->>>>>>> 79c068c7
+
 ## 0.14.0
 * Update Polaris to version 5.0.0
 * Update Pluto to version v5.3.2
