--- conflicted
+++ resolved
@@ -1,10 +1,9 @@
 # Changelog
+## 0.10.5
+* Add option to skip images contained in manifests when running trivy
+
 ## 0.10.4
-<<<<<<< HEAD
-* Add option to skip images contained in manifests when running trivy
-=======
 * Add some debug logs
->>>>>>> ae320b6a
 
 ## 0.10.3
 * Handle error in walkpath
