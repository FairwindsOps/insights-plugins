--- conflicted
+++ resolved
@@ -1,15 +1,15 @@
 # Changelog
 
-## 1.2.3
-<<<<<<< HEAD
+## 2.0.0
 
 * Process v2 CustomChecks, which no longer have an Instance accompanying the rego policy.
 * Debug output can be enabled by setting the `LOGRUS_LEVEL` environment variable to `debug`.
 * Processing of checks will now continue when there has been a failure, to collect and output all failure conditions. Multiple errors may be reflected in plugin output.
-=======
+
+## 1.2.3
+
 * Updated libs
 
->>>>>>> 86418351
 ## 1.2.2
 * Fix trivy command parameters on 0.23.0
 
