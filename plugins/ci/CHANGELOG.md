# Changelog

## 0.12.1
<<<<<<< HEAD
* Added environment variable for git informations.
=======
* rebuild to fix CVEs in alpine:3.14

>>>>>>> 4b06f5db
## 0.12.0
* Add helm `fluxFile` and `version` support
## 0.11.0
* Add helm remote chart functionality
## 0.10.13
* Bump dependencies and rebuild
## 0.10.12
* Handle type conversion errors for resource metadata

## 0.10.11
* rebuild to fix CVEs in alpine:3.14

## 0.10.10
* rebuilt to fix CVEs in alpine 3.14

## 0.10.9
* update trivy version
## 0.10.8
* update Go modules
## 0.10.7
* Improve error messages 
* Add missing error checks

## 0.10.6
* Add SHA for docker images

## 0.10.5
* Add option to skip images contained in manifests when running trivy

## 0.10.4
* Add some debug logs

## 0.10.3
* Handle error in walkpath

## 0.10.2
* Update Go and modules

## 0.10.1
* Improve error handling in CI's git fetch info process

## 0.10.0
* update go dependencies

## 0.9.2
* Fix bug in Trivy to allow namespace to be sent up.

## 0.9.1
* Bump Alpine to 3.14

## 0.9.0

* Added configuration options to disable individual reports

## 0.8.5

* Fix `Options.TempFolder`  default destination

## 0.8.4
* Update alpine image

## 0.8.3
* Fix workload names

## 0.8.2

* Fix helm file name by replacing the release-name prefix.

## 0.8.1

* Dedupe Trivy scans

## 0.8.0

* Improved logging and output

## 0.7.2

* Respect mainline branch specified in config.

## 0.7.1
* update Trivy

## 0.7.0
* Add commit messages to scan

## 0.6.0
* Start sending fairwinds-insights.yaml to backend

## 0.5.0
* Add OPA as another check
* Add Pluto as another check

## 0.4.10
* Strip tags from manifest free images

## 0.4.9
* Added containers to workloads report
* Add container name to Trivy results

## 0.4.8
* Add log statement to Trivy

## 0.4.7
* Update Trivy to 0.11.0

## 0.4.6
* Added name to images that aren't in manifest

## 0.4.5
* Remove "******.com:" prefix and ".git" suffix from default repo name

## 0.4.4
* Update CHANGELOG

## 0.4.3
* Made `repositoryName` optional

## 0.4.2
* Fixed a bug in error output

## 0.4.0
* created a separate `RunCommand` that doesn't have trivy-specific logic
* started logging stdout/stderr directly instead of through logrus, to preserve newlines
* fixed formatting on message
* remove `panic`s
* push helm values to file instead of using `--set`
* change output message
* set config defaults

## 0.3.0

* Updating Polaris version from 0.6 to 1.1

## 0.2.0

* New config format
* Send Kubernetes Resources to be saved
* Base results based on new action items instead of "Score"

## 0.1.1

* Process helm templates

## 0.1.0

* Initial release<|MERGE_RESOLUTION|>--- conflicted
+++ resolved
@@ -1,12 +1,11 @@
 # Changelog
 
+## 0.12.2
+* Added environment variable for git informations.
+
 ## 0.12.1
-<<<<<<< HEAD
-* Added environment variable for git informations.
-=======
 * rebuild to fix CVEs in alpine:3.14
 
->>>>>>> 4b06f5db
 ## 0.12.0
 * Add helm `fluxFile` and `version` support
 ## 0.11.0
