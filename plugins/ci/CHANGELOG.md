--- conflicted
+++ resolved
@@ -1,13 +1,10 @@
 # Changelog
-<<<<<<< HEAD
-## 0.15.2
+## 1.0.1
 * Fix reading helm `valuesFile` and `fluxFile` when on cloned repo context
 * Fix internal `baseFolder` when not in cloned repo context
-=======
 
 ## 1.0.0
 * Update plugin version
->>>>>>> 9e963632
 
 ## 0.15.1
 * Run apk update
