--- conflicted
+++ resolved
@@ -1,15 +1,13 @@
 # Changelog
-<<<<<<< HEAD
-## 0.4.6
+## 0.4.8
 * Stop skipping data for non-/kubepod prefixes
-=======
 
 ## 0.4.7
 * Bump dependencies and rebuild
+
 ## 0.4.6
 * Added Request and Limit values
 * Modify resource id format to cater for new prometheus and kubernetes versions(v1.21.1)
->>>>>>> 468fbe50
 
 ## 0.4.5
 * Add some logs
