--- conflicted
+++ resolved
@@ -1,11 +1,10 @@
 # Changelog
 
+## 1.5.0
+* added all-zero validation for ksm and cAdvisor
+
 ## 1.4.8
-<<<<<<< HEAD
-* added all-zero validation for ksm and cAdvisor
-=======
 * Bump alpine to 3.20
->>>>>>> cc450895
 
 ## 1.4.7
 * round prometheus metrics to 1 milli CPU
