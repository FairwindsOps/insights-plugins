# Changelog

<<<<<<< HEAD
## 1.3.9
* update dependencies
=======
## 1.4.0
* Added CPU and Memory idle data
>>>>>>> 9279d611

## 1.3.8
* update dependencies

## 1.3.7
* Bump alpine to 3.19

## 1.3.6
* update dependencies

## 1.3.5
* Update to go 1.21

## 1.3.4
* Prometheus bug fix

## 1.3.3
* storage metric bug fix

## 1.3.2
* fixing network transmit and receive

## 1.3.1
* update dependencies

## 1.3.0
* Add storage capacity to the metrics submitted to Insights.

## 1.2.0
* Add network transmit bytes, and network received bytes, to the metrics submitted to Insights.
* Add ability to output debug logs using the `LOGRUS_LEVEL` environment variable.

## 1.1.9
* update alpine and x/net

## 1.1.8
* update dependencies

## 1.1.7
* update alpine and go modules

## 1.1.6
* update go modules

## 1.1.5
* update x/net and alpine

## 1.1.4
* Update x/text to remove CVE

## 1.1.3
* update controller-utils to 0.3.0

## 1.1.2
* Update to go 1.19

## 1.1.1
* improve pod owner matching

## 1.1.0
* Build docker images for linux/arm64, and update to Go 1.19.1

## 1.0.7
* upgrade plugins on build

## 1.0.6
* Update dependencies

## 1.0.5
* update to go 1.18 and update packages

## 1.0.4
* Update alpine to remove CVE

## 1.0.3
* Bump alpine to 3.16

## 1.0.2
* update versions

## 1.0.1
* Update vulnerable packages

## 1.0.0
* rename output file from `resource-metrics.json` to `prometheus-metrics.json`

## 0.4.15
* Update alpine to remove CVE

## 0.4.14
* Fix go.mod `module`, and `import`s, to use plugins sub-directory.

## 0.4.13
* Update dependencies

## 0.4.12
* Update Go modules

## 0.4.11
* Bump alpine to 3.15
## 0.4.10
* Bump go modules

## 0.4.9
* rebuild to fix CVEs in alpine:3.14

## 0.4.8
* Stop skipping data for non-/kubepod prefixes

## 0.4.7
* Bump dependencies and rebuild

## 0.4.6
* Added Request and Limit values
* Modify resource id format to cater for new prometheus and kubernetes versions(v1.21.1)

## 0.4.5
* Add some logs

## 0.4.4
* rebuild to fix CVEs in alpine:3.14

## 0.4.3
* rebuilt to fix CVEs in alpine 3.14

## 0.4.2
* update Go modules

## 0.4.1
* Update Go and modules

## 0.4.0
* update go dependencies

## 0.3.3
* Bump Alpine to 3.14

## 0.3.2

* Only retrieve 1.5x data instead of 2x data.

## 0.3.1

* Update alpine image

## 0.3.0

* Change the model of the output into an object

## 0.2.0

* Changed the path of the output file

## 0.1.0

* Initial release<|MERGE_RESOLUTION|>--- conflicted
+++ resolved
@@ -1,12 +1,10 @@
 # Changelog
 
-<<<<<<< HEAD
-## 1.3.9
+## 1.4.1
 * update dependencies
-=======
+
 ## 1.4.0
 * Added CPU and Memory idle data
->>>>>>> 9279d611
 
 ## 1.3.8
 * update dependencies
