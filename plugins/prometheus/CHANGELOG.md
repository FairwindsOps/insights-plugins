--- conflicted
+++ resolved
@@ -1,13 +1,11 @@
 # Changelog
 
-<<<<<<< HEAD
 ## 1.0.0
 * rename output file from `resource-metrics.json` to `prometheus-metrics.json`
-=======
+
 ## 0.4.15
 * Update alpine to remove CVE
 
->>>>>>> 6e32c6f6
 ## 0.4.14
 * Fix go.mod `module`, and `import`s, to use plugins sub-directory.
 
