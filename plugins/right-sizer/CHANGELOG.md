# Changelog

<<<<<<< HEAD
=======
## 0.5.14
* Fixing vulnerabilities

>>>>>>> 44e985be
## 0.5.13
* Update libraries

## 0.5.12
* Bumped libs version

## 0.5.11
* Fixing vulnerabilities

## 0.5.10
* bumped libs

## 0.5.9
* upgraded go to 1.22.7

## 0.5.8
* upgraded goreleaser to v2

## 0.5.7
* add support for go workspace

## 0.5.6
* update dependencies

## 0.5.5
* update dependencies

## 0.5.4
* update dependencies

## 0.5.3
* update dependencies

## 0.5.2
* update dependencies

## 0.5.1
* Update to go 1.21

## 0.5.0
* migrate right-sizer plugin from go-funk to lo

## 0.4.9
* Update image repo for noisy-neighbor, used by E2E test workload.

## 0.4.8
* update dependencies

## 0.4.7
* update alpine and x/net

## 0.4.6
* update dependencies

## 0.4.5
* update alpine and go modules

## 0.4.4
* update go modules

## 0.4.3
* update x/net and alpine

## 0.4.2
* Update x/text to remove CVE

## 0.4.1
* Update to go 1.19

## 0.4.0
* Build docker images for linux/arm64, and update to Go 1.19.1

## 0.3.7
* Update dependencies

## 0.3.6
* update to go 1.18 and update packages

## 0.3.5
* Update alpine to remove CVE

## 0.3.4
* Update vulnerable packages

## 0.3.3
* Fix go.mod `module`, and `import`s, to use plugins sub-directory.

## 0.3.2
* Update dependencies
## 0.3.1
* Fix panic when attempting to log pod termination time from an incorrect pod-spec field (FWI-1313).
* Failure to fetch an OOM-killed pod because of a `NotFound` error is no longer logged as an error.

## 0.3.0
* Add option to filter the Kubernetes namespaces where memory limits will be updated.

## 0.2.4
* Add updating memory limits to the end-to-end test.

## 0.2.3
* Update Go modules

## 0.2.2
* Add end-to-end tests for right-sizer controller.

## 0.2.1

* Fix detecting the first OOM-kill of a pod.

## 0.2.0

* Add an option to update memory limits of the pod-controller (Deployment) in response to OOM-killed pods, using a configurable increment and maximum.
* Add a global `--namespace` flag to limit Kubernetes namespaces considered for both creating action-items and updating memory limits.
* Add an HTTP health-check endpoint, for Kubernetes readiness and liveness probes.

## 0.1.0

* Initial release
<|MERGE_RESOLUTION|>--- conflicted
+++ resolved
@@ -1,11 +1,8 @@
 # Changelog
 
-<<<<<<< HEAD
-=======
 ## 0.5.14
 * Fixing vulnerabilities
 
->>>>>>> 44e985be
 ## 0.5.13
 * Update libraries
 
