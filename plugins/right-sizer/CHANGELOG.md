# Changelog

## 0.2.2
<<<<<<< HEAD
* Update Go modules
=======

* Add end-to-end tests for right-sizer controller.
>>>>>>> 4244d8cb

## 0.2.1

* Fix detecting the first OOM-kill of a pod.

## 0.2.0

* Add an option to update memory limits of the pod-controller (Deployment) in response to OOM-killed pods, using a configurable increment and maximum.
* Add a global `--namespace` flag to limit Kubernetes namespaces considered for both creating action-items and updating memory limits.
* Add an HTTP health-check endpoint, for Kubernetes readiness and liveness probes.

## 0.1.0

* Initial release
<|MERGE_RESOLUTION|>--- conflicted
+++ resolved
@@ -1,12 +1,10 @@
 # Changelog
 
+## 0.2.3
+* Update Go modules
+
 ## 0.2.2
-<<<<<<< HEAD
-* Update Go modules
-=======
-
 * Add end-to-end tests for right-sizer controller.
->>>>>>> 4244d8cb
 
 ## 0.2.1
 
