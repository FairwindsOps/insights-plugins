# Changelog

## 0.5.2
<<<<<<< HEAD
* bumped kube-bench to 0.9.0
=======
- bumped kube-bench to v0.9.0
>>>>>>> e1f78554

## 0.5.1
* upgraded goreleaser to v2

## 0.5.0
* bumped kube-bench to 0.8.0

## 0.4.16
* add support for go workspace

## 0.4.15
* update dependencies

## 0.4.14
* update dependencies

## 0.4.13
* update dependencies

## 0.4.12
* update dependencies

## 0.4.11
* Update to go 1.21

## 0.4.10
* update dependencies

## 0.4.9
* update dependencies

## 0.4.8
* update alpine and x/net

## 0.4.7
* update dependencies

## 0.4.6
* update alpine and go modules

## 0.4.5
* update go modules

## 0.4.4
* update x/net and alpine

## 0.4.3
* Update kube-bench to 0.6.10

## 0.4.2
* Update x/text to remove CVE

## 0.4.1
* Update to go 1.19

## 0.4.0
* Build docker images for linux/arm64, and update to Go 1.19.1

## 0.3.17
* Update dependencies

## 0.3.16
* update packages

## 0.3.15
* update to go 1.18 and update packages

## 0.3.14
* Update alpine to remove CVE

## 0.3.13
* update versions

## 0.3.12
* update versions

## 0.3.11
* Update kube-bench to 0.6.7

## 0.3.10
* Fix go.mod `module`, and `import`s, to use plugins sub-directory.

## 0.3.9
* update base image

## 0.3.8
* Update dependencies
## 0.3.7
* Bump go modules

## 0.3.6
* rebuild to fix CVEs in alpine:3.14

## 0.3.5
* Bump dependencies and rebuild

## 0.3.4
* rebuild to fix CVEs in alpine:3.14

## 0.3.3
* rebuilt to fix CVEs in alpine 3.14

## 0.3.2
* Update kube-bench to 0.6.4

## 0.3.1
* Update Go and modules

## 0.3.0
* update go dependencies

## 0.2.1
* Update kube-bench to 0.6.3

## 0.2.0
* Update kube-bench to 0.6.2

## 0.1.3
* Reverted update to kube-bench version

## 0.1.2
* Reverted update to kube-bench version

## 0.1.1
* Reverted update to kube-bench version

## 0.1.0
* Initial release<|MERGE_RESOLUTION|>--- conflicted
+++ resolved
@@ -1,11 +1,7 @@
 # Changelog
 
 ## 0.5.2
-<<<<<<< HEAD
-* bumped kube-bench to 0.9.0
-=======
-- bumped kube-bench to v0.9.0
->>>>>>> e1f78554
+* bumped kube-bench to v0.9.0
 
 ## 0.5.1
 * upgraded goreleaser to v2
