module github.com/fairwindsops/insights-plugins/plugins/kube-bench

<<<<<<< HEAD
go 1.24.0

toolchain go1.24.2
=======
go 1.24.4
>>>>>>> 44e985be

require (
	github.com/aquasecurity/kube-bench v0.10.7
	github.com/sirupsen/logrus v1.9.3
)

require (
<<<<<<< HEAD
	github.com/aws/aws-sdk-go-v2 v1.33.0 // indirect
	github.com/aws/aws-sdk-go-v2/service/securityhub v1.55.4 // indirect
	github.com/aws/smithy-go v1.22.1 // indirect
	github.com/fsnotify/fsnotify v1.9.0 // indirect
	github.com/go-viper/mapstructure/v2 v2.2.1 // indirect
	github.com/golang/glog v1.2.4 // indirect
=======
	github.com/aws/aws-sdk-go-v2 v1.36.4 // indirect
	github.com/aws/aws-sdk-go-v2/service/securityhub v1.57.5 // indirect
	github.com/aws/smithy-go v1.22.3 // indirect
	github.com/fsnotify/fsnotify v1.9.0 // indirect
	github.com/go-viper/mapstructure/v2 v2.2.1 // indirect
	github.com/golang/glog v1.2.5 // indirect
>>>>>>> 44e985be
	github.com/onsi/ginkgo v1.16.5 // indirect
	github.com/onsi/gomega v1.36.1 // indirect
	github.com/pelletier/go-toml/v2 v2.2.4 // indirect
	github.com/rogpeppe/go-internal v1.13.1 // indirect
<<<<<<< HEAD
	github.com/sagikazarmark/locafero v0.7.0 // indirect
	github.com/sourcegraph/conc v0.3.0 // indirect
	github.com/spf13/afero v1.12.0 // indirect
	github.com/spf13/cast v1.7.1 // indirect
=======
	github.com/sagikazarmark/locafero v0.9.0 // indirect
	github.com/sourcegraph/conc v0.3.0 // indirect
	github.com/spf13/afero v1.14.0 // indirect
	github.com/spf13/cast v1.9.2 // indirect
>>>>>>> 44e985be
	github.com/spf13/pflag v1.0.6 // indirect
	github.com/spf13/viper v1.20.1 // indirect
	github.com/subosito/gotenv v1.6.0 // indirect
	go.uber.org/multierr v1.11.0 // indirect
	golang.org/x/net v0.40.0 // indirect
	golang.org/x/sys v0.33.0 // indirect
<<<<<<< HEAD
	golang.org/x/text v0.25.0 // indirect
=======
	golang.org/x/text v0.26.0 // indirect
>>>>>>> 44e985be
	gopkg.in/check.v1 v1.0.0-20201130134442-10cb98267c6c // indirect
	gopkg.in/yaml.v2 v2.4.0 // indirect
	gopkg.in/yaml.v3 v3.0.1 // indirect
	k8s.io/client-go v0.33.1 // indirect
)<|MERGE_RESOLUTION|>--- conflicted
+++ resolved
@@ -1,12 +1,6 @@
 module github.com/fairwindsops/insights-plugins/plugins/kube-bench
 
-<<<<<<< HEAD
-go 1.24.0
-
-toolchain go1.24.2
-=======
 go 1.24.4
->>>>>>> 44e985be
 
 require (
 	github.com/aquasecurity/kube-bench v0.10.7
@@ -14,47 +8,27 @@
 )
 
 require (
-<<<<<<< HEAD
-	github.com/aws/aws-sdk-go-v2 v1.33.0 // indirect
-	github.com/aws/aws-sdk-go-v2/service/securityhub v1.55.4 // indirect
-	github.com/aws/smithy-go v1.22.1 // indirect
-	github.com/fsnotify/fsnotify v1.9.0 // indirect
-	github.com/go-viper/mapstructure/v2 v2.2.1 // indirect
-	github.com/golang/glog v1.2.4 // indirect
-=======
 	github.com/aws/aws-sdk-go-v2 v1.36.4 // indirect
 	github.com/aws/aws-sdk-go-v2/service/securityhub v1.57.5 // indirect
 	github.com/aws/smithy-go v1.22.3 // indirect
 	github.com/fsnotify/fsnotify v1.9.0 // indirect
 	github.com/go-viper/mapstructure/v2 v2.2.1 // indirect
 	github.com/golang/glog v1.2.5 // indirect
->>>>>>> 44e985be
 	github.com/onsi/ginkgo v1.16.5 // indirect
 	github.com/onsi/gomega v1.36.1 // indirect
 	github.com/pelletier/go-toml/v2 v2.2.4 // indirect
 	github.com/rogpeppe/go-internal v1.13.1 // indirect
-<<<<<<< HEAD
-	github.com/sagikazarmark/locafero v0.7.0 // indirect
-	github.com/sourcegraph/conc v0.3.0 // indirect
-	github.com/spf13/afero v1.12.0 // indirect
-	github.com/spf13/cast v1.7.1 // indirect
-=======
 	github.com/sagikazarmark/locafero v0.9.0 // indirect
 	github.com/sourcegraph/conc v0.3.0 // indirect
 	github.com/spf13/afero v1.14.0 // indirect
 	github.com/spf13/cast v1.9.2 // indirect
->>>>>>> 44e985be
 	github.com/spf13/pflag v1.0.6 // indirect
 	github.com/spf13/viper v1.20.1 // indirect
 	github.com/subosito/gotenv v1.6.0 // indirect
 	go.uber.org/multierr v1.11.0 // indirect
 	golang.org/x/net v0.40.0 // indirect
 	golang.org/x/sys v0.33.0 // indirect
-<<<<<<< HEAD
-	golang.org/x/text v0.25.0 // indirect
-=======
 	golang.org/x/text v0.26.0 // indirect
->>>>>>> 44e985be
 	gopkg.in/check.v1 v1.0.0-20201130134442-10cb98267c6c // indirect
 	gopkg.in/yaml.v2 v2.4.0 // indirect
 	gopkg.in/yaml.v3 v3.0.1 // indirect
