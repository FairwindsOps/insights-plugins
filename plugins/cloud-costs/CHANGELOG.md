# Changelog

<<<<<<< HEAD
=======
## 0.1.7
* Removing --quiet option

## 0.1.6
* Removing gcloud auth

## 0.1.5
* Error handling for provider parameter

## 0.1.4
* Installed awscli

## 0.1.3
* Fix cloud costs content

## 0.1.2
* Fix cloud costs file name

## 0.1.1
* Added cloud costs service account support

>>>>>>> fd251061
## 0.1.0
* Initial release supporting AWS and GCP<|MERGE_RESOLUTION|>--- conflicted
+++ resolved
@@ -1,7 +1,5 @@
 # Changelog
 
-<<<<<<< HEAD
-=======
 ## 0.1.7
 * Removing --quiet option
 
@@ -23,6 +21,5 @@
 ## 0.1.1
 * Added cloud costs service account support
 
->>>>>>> fd251061
 ## 0.1.0
 * Initial release supporting AWS and GCP