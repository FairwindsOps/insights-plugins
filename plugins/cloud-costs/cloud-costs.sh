--- conflicted
+++ resolved
@@ -174,21 +174,17 @@
   gcloud auth activate-service-account --key-file=/.config/gcp-key.json --project=$projectname
 
   sql="SELECT main.* FROM \`$table\` AS main LEFT JOIN UNNEST(labels) as labels WHERE labels.key = '$tagkey' AND labels.value = '$tagvalue' and usage_start_time >= '$initial_date_time' AND usage_start_time < '$final_date_time' order by usage_start_time desc"
-<<<<<<< HEAD
   bq --quiet --format=prettyjson query --max_rows=1000000 --nouse_legacy_sql "$sql" 2> /dev/null > /output/cloudcosts-tmp.json
   echo "Google bigquey finished......"
 
-  mv /output/cloudcosts-tmp.json /output/cloudcosts.json
+  awk '$0 == "[" {p=1} p' < /output/cloudcosts-tmp.json > /output/cloudcosts-tmp-clen.json
+
+  mv /output/cloudcosts-tmp-clen.json /output/cloudcosts.json
 
   echo "--------------"
   cat /output/cloudcosts.json
   echo "--------------"
-=======
-  bq --format=prettyjson query --max_rows=1000000 --nouse_legacy_sql "$sql" > /output/cloudcosts-tmp.json
-  echo "Google bigquey finished......"
 
-  mv /output/cloudcosts-tmp.json /output/cloudcosts.json
->>>>>>> 93cf743c
 
   echo "Saved GCP costs file in /output/cloudcosts.json"  
   exit 0
