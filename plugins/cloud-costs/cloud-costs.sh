--- conflicted
+++ resolved
@@ -170,24 +170,15 @@
   table="$projectname.$dataset.gcp_billing_export_resource_v1_$billingaccount"
 
   echo "Google bigquey is running......"
-<<<<<<< HEAD
-  sql="SELECT main.* FROM \`$table\` AS main LEFT JOIN UNNEST(labels) as labels WHERE labels.key = '$tagkey' AND labels.value = '$tagvalue' and usage_start_time >= '$initial_date_time' AND usage_start_time < '$final_date_time' order by usage_start_time desc"
-=======
 
   sql="SELECT main.* FROM \`$table\` AS main LEFT JOIN UNNEST(labels) as labels WHERE labels.key = '$tagkey' AND labels.value = '$tagvalue' and usage_start_time >= '$initial_date_time' AND usage_start_time < '$final_date_time' order by usage_start_time desc"
   bq --format=prettyjson query --max_rows=10000000 --nouse_legacy_sql "$sql" > /output/cloudcosts-tmp.json
   echo "Google bigquey finished......"
->>>>>>> fd251061
 
-  bq --format=prettyjson query --max_rows=1000000 --nouse_legacy_sql "$sql" > /output/cloud-costs-tmp.json
-  echo "Google bigquey finished......"
+  awk '$0 == "[" {p=1} p' < /output/cloudcosts-tmp.json > /output/cloudcosts-tmp-clean.json
 
-<<<<<<< HEAD
-  mv /output/cloud-costs-tmp.json /output/cloud-costs.json
-=======
   mv /output/cloudcosts-tmp-clean.json /output/cloudcosts.json
   echo "Saved GCP costs file in /output/cloudcosts.json"
->>>>>>> fd251061
 
   echo "Saved GCP costs file in /output/cloud-costs.json"  
   exit 0
