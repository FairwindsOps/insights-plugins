--- conflicted
+++ resolved
@@ -1,11 +1,9 @@
 # Changelog
+## 0.3.8
+* remove debug log
 
 ## 0.3.7
-<<<<<<< HEAD
-* remove debug log
-=======
 * Bump alpine to 3.15
->>>>>>> 84ae6927
 
 ## 0.3.6
 * rebuild to fix CVEs in alpine:3.14
