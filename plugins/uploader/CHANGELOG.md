# Changelog

## 0.3.6
<<<<<<< HEAD
* remove debug log
=======
* rebuild to fix CVEs in alpine:3.14
>>>>>>> 4b06f5db

## 0.3.5
* rebuild to fix CVEs in alpine:3.14

## 0.3.4
* rebuilt to fix CVEs in alpine 3.14

## 0.3.3
* Bump Alpine to 3.14

## 0.3.2

* Fix typo in curl for download script

## 0.3.1

* Fix a bug in the download script to not fail on 404

## 0.3.0

* Add script to download a config file

## 0.2.5

* Update alpine image

## 0.2.4

* Fixed a bug in the failure uploads

## 0.2.3

* Fixed a bug in math

## 0.2.2

* Decrease verbosity of logging unless DEBUG environment variable is set.
* Fix bug
* Increase verbosity of timeout message

## 0.2.0

* Send error logs when a container fails.

## 0.1.3

* Initial release<|MERGE_RESOLUTION|>--- conflicted
+++ resolved
@@ -1,11 +1,10 @@
 # Changelog
 
+## 0.3.7
+* remove debug log
+
 ## 0.3.6
-<<<<<<< HEAD
-* remove debug log
-=======
 * rebuild to fix CVEs in alpine:3.14
->>>>>>> 4b06f5db
 
 ## 0.3.5
 * rebuild to fix CVEs in alpine:3.14
