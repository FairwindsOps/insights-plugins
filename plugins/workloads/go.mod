--- conflicted
+++ resolved
@@ -17,19 +17,11 @@
 	github.com/fairwindsops/controller-utils v0.3.4
 	github.com/samber/lo v1.52.0
 	github.com/sirupsen/logrus v1.9.3
-<<<<<<< HEAD
-	github.com/stretchr/testify v1.10.0
-	k8s.io/api v0.33.4
-	k8s.io/apimachinery v0.33.4
-	k8s.io/client-go v0.33.4
-	sigs.k8s.io/controller-runtime v0.21.0
-=======
 	github.com/stretchr/testify v1.11.1
 	k8s.io/api v0.34.1
 	k8s.io/apimachinery v0.34.1
 	k8s.io/client-go v0.34.1
 	sigs.k8s.io/controller-runtime v0.22.3
->>>>>>> d4ff6515
 )
 
 require (
@@ -59,37 +51,15 @@
 	github.com/google/uuid v1.6.0 // indirect
 	github.com/json-iterator/go v1.1.12 // indirect
 	github.com/modern-go/concurrent v0.0.0-20180306012644-bacd9c7ef1dd // indirect
-<<<<<<< HEAD
-	github.com/modern-go/reflect2 v1.0.2 // indirect
-	github.com/onsi/ginkgo/v2 v2.23.4 // indirect
-	github.com/onsi/gomega v1.36.3 // indirect
-	github.com/prometheus/client_golang v1.23.0 // indirect
-=======
 	github.com/modern-go/reflect2 v1.0.3-0.20250322232337-35a7c28c31ee // indirect
 	github.com/prometheus/client_golang v1.23.2 // indirect
->>>>>>> d4ff6515
 	github.com/prometheus/client_model v0.6.2 // indirect
 	github.com/prometheus/common v0.67.1 // indirect
 	github.com/prometheus/procfs v0.17.0 // indirect
-<<<<<<< HEAD
-	github.com/rogpeppe/go-internal v1.14.1 // indirect
-	github.com/spf13/pflag v1.0.7 // indirect
-=======
 	github.com/spf13/pflag v1.0.10 // indirect
->>>>>>> d4ff6515
 	github.com/x448/float16 v0.8.4 // indirect
 	go.yaml.in/yaml/v2 v2.4.3 // indirect
 	go.yaml.in/yaml/v3 v3.0.4 // indirect
-<<<<<<< HEAD
-	golang.org/x/net v0.43.0 // indirect
-	golang.org/x/oauth2 v0.30.0 // indirect
-	golang.org/x/sync v0.16.0 // indirect
-	golang.org/x/sys v0.35.0 // indirect
-	golang.org/x/term v0.34.0 // indirect
-	golang.org/x/text v0.28.0 // indirect
-	golang.org/x/time v0.14.0 // indirect
-	golang.org/x/tools v0.36.0 // indirect
-=======
 	golang.org/x/net v0.46.0 // indirect
 	golang.org/x/oauth2 v0.32.0 // indirect
 	golang.org/x/sync v0.17.0 // indirect
@@ -97,7 +67,6 @@
 	golang.org/x/term v0.36.0 // indirect
 	golang.org/x/text v0.30.0 // indirect
 	golang.org/x/time v0.14.0 // indirect
->>>>>>> d4ff6515
 	gomodules.xyz/jsonpatch/v2 v2.5.0 // indirect
 	google.golang.org/protobuf v1.36.10 // indirect
 	gopkg.in/evanphx/json-patch.v4 v4.13.0 // indirect
@@ -105,13 +74,8 @@
 	gopkg.in/yaml.v3 v3.0.1 // indirect
 	k8s.io/apiextensions-apiserver v0.34.1 // indirect
 	k8s.io/klog/v2 v2.130.1 // indirect
-<<<<<<< HEAD
-	k8s.io/kube-openapi v0.0.0-20250701173324-9bd5c66d9911 // indirect
-	k8s.io/utils v0.0.0-20250604170112-4c0f3b243397 // indirect
-=======
 	k8s.io/kube-openapi v0.0.0-20250910181357-589584f1c912 // indirect
 	k8s.io/utils v0.0.0-20251002143259-bc988d571ff4 // indirect
->>>>>>> d4ff6515
 	sigs.k8s.io/json v0.0.0-20250730193827-2d320260d730 // indirect
 	sigs.k8s.io/randfill v1.0.0 // indirect
 	sigs.k8s.io/structured-merge-diff/v6 v6.3.0 // indirect
