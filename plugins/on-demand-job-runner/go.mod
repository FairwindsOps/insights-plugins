module github.com/FairwindsOps/insights-plugins/on-demand-job-runner

go 1.24.6

require (
	github.com/google/uuid v1.6.0
<<<<<<< HEAD
	github.com/imroc/req/v3 v3.54.0
	github.com/samber/lo v1.51.0
	github.com/spf13/viper v1.20.1
	github.com/stretchr/testify v1.10.0
	k8s.io/api v0.33.4
	k8s.io/apimachinery v0.33.4
	k8s.io/client-go v0.33.4
=======
	github.com/imroc/req/v3 v3.55.0
	github.com/samber/lo v1.52.0
	github.com/spf13/viper v1.21.0
	github.com/stretchr/testify v1.11.1
	k8s.io/api v0.34.1
	k8s.io/apimachinery v0.34.1
	k8s.io/client-go v0.34.1
>>>>>>> d4ff6515
)

require (
	github.com/andybalholm/brotli v1.2.0 // indirect
	github.com/davecgh/go-spew v1.1.2-0.20180830191138-d8f796af33cc // indirect
	github.com/emicklei/go-restful/v3 v3.13.0 // indirect
	github.com/fsnotify/fsnotify v1.9.0 // indirect
	github.com/fxamacker/cbor/v2 v2.9.0 // indirect
	github.com/go-logr/logr v1.4.3 // indirect
	github.com/go-openapi/jsonpointer v0.22.1 // indirect
	github.com/go-openapi/jsonreference v0.21.2 // indirect
	github.com/go-openapi/swag v0.25.1 // indirect
	github.com/go-openapi/swag/cmdutils v0.25.1 // indirect
	github.com/go-openapi/swag/conv v0.25.1 // indirect
	github.com/go-openapi/swag/fileutils v0.25.1 // indirect
	github.com/go-openapi/swag/jsonname v0.25.1 // indirect
	github.com/go-openapi/swag/jsonutils v0.25.1 // indirect
	github.com/go-openapi/swag/loading v0.25.1 // indirect
	github.com/go-openapi/swag/mangling v0.25.1 // indirect
	github.com/go-openapi/swag/netutils v0.25.1 // indirect
	github.com/go-openapi/swag/stringutils v0.25.1 // indirect
	github.com/go-openapi/swag/typeutils v0.25.1 // indirect
	github.com/go-openapi/swag/yamlutils v0.25.1 // indirect
	github.com/go-viper/mapstructure/v2 v2.4.0 // indirect
	github.com/gogo/protobuf v1.3.2 // indirect
	github.com/google/gnostic-models v0.7.0 // indirect
	github.com/google/go-querystring v1.1.0 // indirect
	github.com/google/pprof v0.0.0-20250630185457-6e76a2b096b5 // indirect
	github.com/icholy/digest v1.1.0 // indirect
	github.com/json-iterator/go v1.1.12 // indirect
	github.com/klauspost/compress v1.18.1 // indirect
	github.com/modern-go/concurrent v0.0.0-20180306012644-bacd9c7ef1dd // indirect
	github.com/modern-go/reflect2 v1.0.3-0.20250322232337-35a7c28c31ee // indirect
	github.com/munnerz/goautoneg v0.0.0-20191010083416-a7dc8b61c822 // indirect
	github.com/onsi/ginkgo/v2 v2.23.4 // indirect
	github.com/onsi/gomega v1.36.3 // indirect
	github.com/pelletier/go-toml/v2 v2.2.4 // indirect
	github.com/pmezard/go-difflib v1.0.1-0.20181226105442-5d4384ee4fb2 // indirect
	github.com/quic-go/qpack v0.5.1 // indirect
	github.com/quic-go/quic-go v0.55.0 // indirect
	github.com/refraction-networking/utls v1.8.1 // indirect
	github.com/rogpeppe/go-internal v1.14.1 // indirect
	github.com/sagikazarmark/locafero v0.12.0 // indirect
	github.com/spf13/afero v1.15.0 // indirect
	github.com/spf13/cast v1.10.0 // indirect
	github.com/spf13/pflag v1.0.10 // indirect
	github.com/subosito/gotenv v1.6.0 // indirect
	github.com/x448/float16 v0.8.4 // indirect
	go.uber.org/mock v0.6.0 // indirect
	go.yaml.in/yaml/v2 v2.4.3 // indirect
	go.yaml.in/yaml/v3 v3.0.4 // indirect
<<<<<<< HEAD
	golang.org/x/crypto v0.41.0 // indirect
	golang.org/x/mod v0.27.0 // indirect
	golang.org/x/net v0.43.0 // indirect
	golang.org/x/oauth2 v0.30.0 // indirect
	golang.org/x/sync v0.16.0 // indirect
	golang.org/x/sys v0.35.0 // indirect
	golang.org/x/term v0.34.0 // indirect
	golang.org/x/text v0.28.0 // indirect
	golang.org/x/time v0.14.0 // indirect
	golang.org/x/tools v0.36.0 // indirect
	google.golang.org/protobuf v1.36.7 // indirect
=======
	golang.org/x/crypto v0.43.0 // indirect
	golang.org/x/mod v0.29.0 // indirect
	golang.org/x/net v0.46.0 // indirect
	golang.org/x/oauth2 v0.32.0 // indirect
	golang.org/x/sync v0.17.0 // indirect
	golang.org/x/sys v0.37.0 // indirect
	golang.org/x/term v0.36.0 // indirect
	golang.org/x/text v0.30.0 // indirect
	golang.org/x/time v0.14.0 // indirect
	golang.org/x/tools v0.38.0 // indirect
	google.golang.org/protobuf v1.36.10 // indirect
>>>>>>> d4ff6515
	gopkg.in/evanphx/json-patch.v4 v4.13.0 // indirect
	gopkg.in/inf.v0 v0.9.1 // indirect
	gopkg.in/yaml.v3 v3.0.1 // indirect
	k8s.io/klog/v2 v2.130.1 // indirect
<<<<<<< HEAD
	k8s.io/kube-openapi v0.0.0-20250701173324-9bd5c66d9911 // indirect
	k8s.io/utils v0.0.0-20250604170112-4c0f3b243397 // indirect
=======
	k8s.io/kube-openapi v0.0.0-20250910181357-589584f1c912 // indirect
	k8s.io/utils v0.0.0-20251002143259-bc988d571ff4 // indirect
>>>>>>> d4ff6515
	sigs.k8s.io/json v0.0.0-20250730193827-2d320260d730 // indirect
	sigs.k8s.io/randfill v1.0.0 // indirect
	sigs.k8s.io/structured-merge-diff/v6 v6.3.0 // indirect
	sigs.k8s.io/yaml v1.6.0 // indirect
)<|MERGE_RESOLUTION|>--- conflicted
+++ resolved
@@ -4,15 +4,6 @@
 
 require (
 	github.com/google/uuid v1.6.0
-<<<<<<< HEAD
-	github.com/imroc/req/v3 v3.54.0
-	github.com/samber/lo v1.51.0
-	github.com/spf13/viper v1.20.1
-	github.com/stretchr/testify v1.10.0
-	k8s.io/api v0.33.4
-	k8s.io/apimachinery v0.33.4
-	k8s.io/client-go v0.33.4
-=======
 	github.com/imroc/req/v3 v3.55.0
 	github.com/samber/lo v1.52.0
 	github.com/spf13/viper v1.21.0
@@ -20,7 +11,6 @@
 	k8s.io/api v0.34.1
 	k8s.io/apimachinery v0.34.1
 	k8s.io/client-go v0.34.1
->>>>>>> d4ff6515
 )
 
 require (
@@ -72,19 +62,6 @@
 	go.uber.org/mock v0.6.0 // indirect
 	go.yaml.in/yaml/v2 v2.4.3 // indirect
 	go.yaml.in/yaml/v3 v3.0.4 // indirect
-<<<<<<< HEAD
-	golang.org/x/crypto v0.41.0 // indirect
-	golang.org/x/mod v0.27.0 // indirect
-	golang.org/x/net v0.43.0 // indirect
-	golang.org/x/oauth2 v0.30.0 // indirect
-	golang.org/x/sync v0.16.0 // indirect
-	golang.org/x/sys v0.35.0 // indirect
-	golang.org/x/term v0.34.0 // indirect
-	golang.org/x/text v0.28.0 // indirect
-	golang.org/x/time v0.14.0 // indirect
-	golang.org/x/tools v0.36.0 // indirect
-	google.golang.org/protobuf v1.36.7 // indirect
-=======
 	golang.org/x/crypto v0.43.0 // indirect
 	golang.org/x/mod v0.29.0 // indirect
 	golang.org/x/net v0.46.0 // indirect
@@ -96,18 +73,12 @@
 	golang.org/x/time v0.14.0 // indirect
 	golang.org/x/tools v0.38.0 // indirect
 	google.golang.org/protobuf v1.36.10 // indirect
->>>>>>> d4ff6515
 	gopkg.in/evanphx/json-patch.v4 v4.13.0 // indirect
 	gopkg.in/inf.v0 v0.9.1 // indirect
 	gopkg.in/yaml.v3 v3.0.1 // indirect
 	k8s.io/klog/v2 v2.130.1 // indirect
-<<<<<<< HEAD
-	k8s.io/kube-openapi v0.0.0-20250701173324-9bd5c66d9911 // indirect
-	k8s.io/utils v0.0.0-20250604170112-4c0f3b243397 // indirect
-=======
 	k8s.io/kube-openapi v0.0.0-20250910181357-589584f1c912 // indirect
 	k8s.io/utils v0.0.0-20251002143259-bc988d571ff4 // indirect
->>>>>>> d4ff6515
 	sigs.k8s.io/json v0.0.0-20250730193827-2d320260d730 // indirect
 	sigs.k8s.io/randfill v1.0.0 // indirect
 	sigs.k8s.io/structured-merge-diff/v6 v6.3.0 // indirect
