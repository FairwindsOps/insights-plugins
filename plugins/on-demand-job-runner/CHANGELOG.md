# Changelog

## 0.1.3
<<<<<<< HEAD
* Added kyverno policies
=======
* Fixing vulnerability
>>>>>>> e7c3c00c

## 0.1.2
* Bumped go to 1.24.6 for fixing vulnerability

## 0.1.1
* Expose `pollInterval` configuration

## 0.1.0
* Initial release<|MERGE_RESOLUTION|>--- conflicted
+++ resolved
@@ -1,11 +1,10 @@
 # Changelog
 
+## 0.1.4
+* Added kyverno policies
+
 ## 0.1.3
-<<<<<<< HEAD
-* Added kyverno policies
-=======
 * Fixing vulnerability
->>>>>>> e7c3c00c
 
 ## 0.1.2
 * Bumped go to 1.24.6 for fixing vulnerability
