# Changelog

<<<<<<< HEAD

## 0.18.4
* Image recommendation cleanup bug fix
=======
>>>>>>> 068983e9
## 0.18.3
* Fixing cleanning up image recommnendations for specific tags

## 0.18.2
* Cleanning up image recommnendations

## 0.18.1
* Trivy Logs improvement

## 0.18.0
* Rolling images bug fix

## 0.17.1
* Update alpine to remove CVE

## 0.17.0
Update Trivy to 0.24

## 0.16.4
* Getting image tags bug fix

## 0.16.3
* Fix trivy nil bug

## 0.16.2
* Add `--ignore-unfixed` flag to the env variable

## 0.16.1
* Fix go.mod `module`, and `import`s, to use plugins sub-directory.

## 0.16.0
* Searching and scanning images recommendation

## 0.15.1
* Fix trivy command parameters for 0.23.0

## 0.15.0
* Update trivy to 0.23.0
* Remove root command

## 0.14.13
* Update dependencies
## 0.14.12
* Update trivy to 0.22.0
## 0.14.11
* Update Go modules

## 0.14.10
* Bump trivy to 0.21.3
## 0.14.9
* Bump alpine to 3.15

## 0.14.8
* Bump go modules

## 0.14.7
* rebuild to fix CVEs in alpine:3.14

## 0.14.6
* Bump dependencies and rebuild

## 0.14.5
* rebuild to fix CVEs in alpine:3.14

## 0.14.4
* rebuilt to fix CVEs in alpine 3.14

## 0.14.3
* update trivy command
## 0.14.2
* update Go modules

## 0.14.1
* Update Go and modules

## 0.14.0
* Added Severity.CRITICAL to json schema
## 0.13.0
* update go dependencies

## 0.12.3
* Bump Alpine to 3.14

## 0.12.2
* Update alpine image

## 0.12.1
* Updated json schema

## 0.12.0
* Update to latest version of Trivy
* Change version number to match upstream version of Trivy

## 0.7.0
* Added container information as a separate field.

## 0.6.6
* Add log statement

## 0.6.5
* Update Trivy to 0.11.0

## 0.6.4
* Fix bug with multiple contains in one object

## 0.6.2
* Refactor codebase

## 0.6.1
* Update to Trivy 0.6.0

## 0.6.0
* Updated to the new version of the Kubernetes API

## 0.5.0
* Roll pods up to their top level owner to consolidate results.

## 0.4.0
* Initial release<|MERGE_RESOLUTION|>--- conflicted
+++ resolved
@@ -1,11 +1,9 @@
 # Changelog
 
-<<<<<<< HEAD
 
 ## 0.18.4
 * Image recommendation cleanup bug fix
-=======
->>>>>>> 068983e9
+
 ## 0.18.3
 * Fixing cleanning up image recommnendations for specific tags
 
