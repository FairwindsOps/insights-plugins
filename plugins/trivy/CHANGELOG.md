# Changelog

<<<<<<< HEAD
## 0.32.0
* Add support for `IMAGES_TO_SCAN` env var to specify a comma-separated list of images to scan
=======
## 0.31.16
* Fixing vulnerabilities

## 0.31.15
* fixing vulnerabilities

## 0.31.14
* updated image to python-alpine
>>>>>>> 44e985be

## 0.31.13
* Update libraries

## 0.31.12
* bumped alpine to 3.22

## 0.31.11
* update trivy to 0.62.1

## 0.31.10
* update trivy to 0.61.0

## 0.31.9
* Fixed trivy vulnerability

## 0.31.8
* Fixed trivy vulnerability

## 0.31.7
* Bumped libs version

## 0.31.6
* Fixing vulnerabilities

## 0.31.5
* bumped alpine to 3.21

## 0.31.4
* bumped libs

## 0.31.3
* bumped trivy to 0.57.1

## 0.31.2
* fix trivy db / java-db cache

## 0.31.1
* bumped trivy to 0.57.0

## 0.31.0
* Add new env. variable support `SERVICE_ACCOUNT_ANNOTATIONS`
* Add private GCP containers / registry support for skopeo copy

## 0.30.3
* bump trivy for fixing vulnerabilities

## 0.30.2
* fixing vulnerabilities

## 0.30.1
* upgraded goreleaser to v2

## 0.30.0
* improves logs on trivy scanning failure
* adds `Error` to report output file

## 0.29.5
* fixed docker vulnerability

## 0.29.4
* fixed docker vulnerability

## 0.29.3
* add support for go workspace

## 0.29.2
* Bumped trivy version

## 0.29.1
* Bump alpine to 3.20

## 0.29.0
* update trivy version

## 0.28.13
* update dependencies

## 0.28.12
* update dependencies

## 0.28.11
* update dependencies

## 0.28.10
* update dependencies

## 0.28.9
* update dependencies

## 0.28.8
* normalize image ID and name to fix re-scan of stale images

## 0.28.7
* update trivy to 0.48.1

## 0.28.6
* Bump kubectl to 1.29.0

## 0.28.5
* Bump alpine to 3.19

## 0.28.4
* Update dependencies

## 0.28.3
* Update to go 1.21

## 0.28.2
* Update binary dependency `trivy`

## 0.28.1
* Update dependencies

## 0.28.0
* utilize the controller-utils library to correctly gather owner references

## 0.27.0
* Add support to multiple owners to images

## 0.26.2
* update dependencies

## 0.26.1
* Fix issue when allowlist is not set

## 0.26.0
* Add namespace allowlist

## 0.25.2
* Update dependencies

## 0.25.1
* update dependencies

## 0.25.0
* Fix for rolling scans when there are a lot of errors

## 0.24.10
* Allow insecure TLS for trivy using TRIVY_INSECURE env var

## 0.24.9
* update alpine and x/net

## 0.24.8
* update dependencies

## 0.24.7
* update alpine and go modules

## 0.24.6
* update dependencies

## 0.24.5
* update go modules

## 0.24.4
* update x/net and alpine

## 0.24.3
* Bugfix image recommendation that had integer short sha's as Tag 

## 0.24.2
* Add DockerImage to internal model

## 0.24.1
* update trivy

## 0.24.0
* Update trivy to version 0.34.0

## 0.23.1
* Fix a breaking change in #714 

## 0.23.0
* Use the `ImageID` to get container images instead of `Image`, to address when `ContainerStatuses.Image` only contains a SHA

## 0.22.3
* Update x/text to remove CVE

## 0.22.2
* Tune down some debug logs

## 0.22.1
* Update to go 1.19

## 0.22.0
* Build docker images for linux/arm64, and update to Go 1.19.1

## 0.21.2
* upgrade plugins on build
## 0.21.1
* Update dependencies

## 0.21.0
* Offline support

## 0.20.2
* improve image tags recommendations

## 0.20.1
* update to go 1.18 and update packages

## 0.20.0
* Fixing failing tags fetch from `quay.io`

## 0.19.3
* Update alpine to remove CVE

## 0.19.2
* update versions

## 0.19.1
* Bump alpine to 3.16

## 0.19.0
* Add os/architecture information to trivy report

## 0.18.8
* update versions

## 0.18.7
* Revert trivy version

## 0.18.6
* Update packages

## 0.18.5
* Image recommendation cleanup bug fix

## 0.18.4
* Update vulnerable packages

## 0.18.3
* Fixing cleanning up image recommnendations for specific tags

## 0.18.2
* Cleanning up image recommnendations

## 0.18.1
* Trivy Logs improvement

## 0.18.0
* Rolling images bug fix

## 0.17.1
* Update alpine to remove CVE

## 0.17.0
Update Trivy to 0.24

## 0.16.4
* Getting image tags bug fix

## 0.16.3
* Fix trivy nil bug

## 0.16.2
* Add `--ignore-unfixed` flag to the env variable

## 0.16.1
* Fix go.mod `module`, and `import`s, to use plugins sub-directory.

## 0.16.0
* Searching and scanning images recommendation

## 0.15.1
* Fix trivy command parameters for 0.23.0

## 0.15.0
* Update trivy to 0.23.0
* Remove root command

## 0.14.13
* Update dependencies
## 0.14.12
* Update trivy to 0.22.0
## 0.14.11
* Update Go modules

## 0.14.10
* Bump trivy to 0.21.3
## 0.14.9
* Bump alpine to 3.15

## 0.14.8
* Bump go modules

## 0.14.7
* rebuild to fix CVEs in alpine:3.14

## 0.14.6
* Bump dependencies and rebuild

## 0.14.5
* rebuild to fix CVEs in alpine:3.14

## 0.14.4
* rebuilt to fix CVEs in alpine 3.14

## 0.14.3
* update trivy command
## 0.14.2
* update Go modules

## 0.14.1
* Update Go and modules

## 0.14.0
* Added Severity.CRITICAL to json schema
## 0.13.0
* update go dependencies

## 0.12.3
* Bump Alpine to 3.14

## 0.12.2
* Update alpine image

## 0.12.1
* Updated json schema

## 0.12.0
* Update to latest version of Trivy
* Change version number to match upstream version of Trivy

## 0.7.0
* Added container information as a separate field.

## 0.6.6
* Add log statement

## 0.6.5
* Update Trivy to 0.11.0

## 0.6.4
* Fix bug with multiple contains in one object

## 0.6.2
* Refactor codebase

## 0.6.1
* Update to Trivy 0.6.0

## 0.6.0
* Updated to the new version of the Kubernetes API

## 0.5.0
* Roll pods up to their top level owner to consolidate results.

## 0.4.0
* Initial release<|MERGE_RESOLUTION|>--- conflicted
+++ resolved
@@ -1,9 +1,5 @@
 # Changelog
 
-<<<<<<< HEAD
-## 0.32.0
-* Add support for `IMAGES_TO_SCAN` env var to specify a comma-separated list of images to scan
-=======
 ## 0.31.16
 * Fixing vulnerabilities
 
@@ -12,7 +8,6 @@
 
 ## 0.31.14
 * updated image to python-alpine
->>>>>>> 44e985be
 
 ## 0.31.13
 * Update libraries
