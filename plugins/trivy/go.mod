--- conflicted
+++ resolved
@@ -9,17 +9,10 @@
 	github.com/hashicorp/go-multierror v1.1.1
 	github.com/samber/lo v1.52.0
 	github.com/sirupsen/logrus v1.9.3
-<<<<<<< HEAD
-	github.com/stretchr/testify v1.10.0
-	k8s.io/api v0.33.4
-	k8s.io/apimachinery v0.33.4
-	k8s.io/client-go v0.33.4
-=======
 	github.com/stretchr/testify v1.11.1
 	k8s.io/api v0.34.1
 	k8s.io/apimachinery v0.34.1
 	k8s.io/client-go v0.34.1
->>>>>>> d4ff6515
 )
 
 require (
@@ -48,11 +41,6 @@
 	github.com/go-openapi/swag/yamlutils v0.25.1 // indirect
 	github.com/gogo/protobuf v1.3.2 // indirect
 	github.com/google/gnostic-models v0.7.0 // indirect
-<<<<<<< HEAD
-	github.com/google/go-cmp v0.7.0 // indirect
-	github.com/google/pprof v0.0.0-20250630185457-6e76a2b096b5 // indirect
-=======
->>>>>>> d4ff6515
 	github.com/google/uuid v1.6.0 // indirect
 	github.com/hashicorp/errwrap v1.1.0 // indirect
 	github.com/json-iterator/go v1.1.12 // indirect
@@ -67,28 +55,11 @@
 	github.com/opencontainers/image-spec v1.1.1 // indirect
 	github.com/pkg/errors v0.9.1 // indirect
 	github.com/pmezard/go-difflib v1.0.1-0.20181226105442-5d4384ee4fb2 // indirect
-<<<<<<< HEAD
-	github.com/rogpeppe/go-internal v1.14.1 // indirect
-	github.com/spf13/pflag v1.0.7 // indirect
-	github.com/vbatts/tar-split v0.12.1 // indirect
-=======
 	github.com/spf13/pflag v1.0.10 // indirect
 	github.com/vbatts/tar-split v0.12.2 // indirect
->>>>>>> d4ff6515
 	github.com/x448/float16 v0.8.4 // indirect
 	go.yaml.in/yaml/v2 v2.4.3 // indirect
 	go.yaml.in/yaml/v3 v3.0.4 // indirect
-<<<<<<< HEAD
-	golang.org/x/net v0.43.0 // indirect
-	golang.org/x/oauth2 v0.30.0 // indirect
-	golang.org/x/sync v0.16.0 // indirect
-	golang.org/x/sys v0.35.0 // indirect
-	golang.org/x/term v0.34.0 // indirect
-	golang.org/x/text v0.28.0 // indirect
-	golang.org/x/time v0.14.0 // indirect
-	golang.org/x/tools v0.36.0 // indirect
-	google.golang.org/protobuf v1.36.7 // indirect
-=======
 	golang.org/x/net v0.46.0 // indirect
 	golang.org/x/oauth2 v0.32.0 // indirect
 	golang.org/x/sync v0.17.0 // indirect
@@ -97,19 +68,13 @@
 	golang.org/x/text v0.30.0 // indirect
 	golang.org/x/time v0.14.0 // indirect
 	google.golang.org/protobuf v1.36.10 // indirect
->>>>>>> d4ff6515
 	gopkg.in/evanphx/json-patch.v4 v4.13.0 // indirect
 	gopkg.in/inf.v0 v0.9.1 // indirect
 	gopkg.in/yaml.v3 v3.0.1 // indirect
 	gotest.tools/v3 v3.5.1 // indirect
 	k8s.io/klog/v2 v2.130.1 // indirect
-<<<<<<< HEAD
-	k8s.io/kube-openapi v0.0.0-20250701173324-9bd5c66d9911 // indirect
-	k8s.io/utils v0.0.0-20250604170112-4c0f3b243397 // indirect
-=======
 	k8s.io/kube-openapi v0.0.0-20250910181357-589584f1c912 // indirect
 	k8s.io/utils v0.0.0-20251002143259-bc988d571ff4 // indirect
->>>>>>> d4ff6515
 	sigs.k8s.io/json v0.0.0-20250730193827-2d320260d730 // indirect
 	sigs.k8s.io/randfill v1.0.0 // indirect
 	sigs.k8s.io/structured-merge-diff/v6 v6.3.0 // indirect
